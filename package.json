{
  "name": "nodebb",
  "license": "GPL-3.0",
  "description": "NodeBB Forum",
<<<<<<< HEAD
  "version": "1.1.3-auto.6",
=======
  "version": "1.2.0",
>>>>>>> aca0a893
  "homepage": "http://www.nodebb.org",
  "repository": {
    "type": "git",
    "url": "https://github.com/NodeBB/NodeBB/"
  },
  "main": "app.js",
  "scripts": {
    "start": "node loader.js",
    "lint": "eslint --cache .",
    "pretest": "npm run lint",
    "test": "./node_modules/.bin/istanbul cover ./node_modules/.bin/_mocha -- ./tests -t 10000",
    "test-windows": "./node_modules/.bin/_mocha.cmd ./tests -t 10000"
  },
  "dependencies": {
    "async": "~1.5.0",
    "autoprefixer": "^6.2.3",
    "bcryptjs": "~2.3.0",
    "body-parser": "^1.9.0",
    "chart.js": "^2.1.0",
    "colors": "^1.1.0",
    "compression": "^1.1.0",
    "connect-ensure-login": "^0.1.1",
    "connect-flash": "^0.1.1",
    "connect-mongo": "~1.1.0",
    "connect-multiparty": "^2.0.0",
    "connect-redis": "~3.1.0",
    "cookie-parser": "^1.3.3",
    "cron": "^1.0.5",
    "csurf": "^1.6.1",
    "daemon": "~1.1.0",
    "express": "^4.14.0",
    "express-session": "^1.8.2",
    "express-useragent": "0.2.4",
    "html-to-text": "2.0.0",
    "ip": "1.1.2",
    "jimp": "0.2.21",
    "jquery": "^3.1.0",
    "json-2-csv": "^2.0.22",
    "less": "^2.0.0",
    "logrotate-stream": "^0.2.3",
    "lru-cache": "4.0.0",
    "mime": "^1.3.4",
    "minimist": "^1.1.1",
    "mkdirp": "~0.5.0",
    "mongodb": "~2.1.3",
    "morgan": "^1.3.2",
    "mousetrap": "^1.5.3",
    "nconf": "~0.8.2",
    "nodebb-plugin-composer-default": "4.2.7",
    "nodebb-plugin-dbsearch": "1.0.2",
    "nodebb-plugin-emoji-extended": "1.1.1",
    "nodebb-plugin-emoji-one": "1.1.5",
    "nodebb-plugin-markdown": "6.0.2",
    "nodebb-plugin-mentions": "1.1.3",
    "nodebb-plugin-soundpack-default": "0.1.6",
    "nodebb-plugin-spam-be-gone": "0.4.10",
    "nodebb-rewards-essentials": "0.0.9",
    "nodebb-theme-lavender": "3.0.14",
    "nodebb-theme-persona": "4.1.56",
    "nodebb-theme-vanilla": "5.1.37",
    "nodebb-widget-essentials": "2.0.11",
    "nodemailer": "2.0.0",
    "nodemailer-sendmail-transport": "1.0.0",
    "nodemailer-smtp-transport": "^2.4.1",
    "passport": "^0.3.0",
    "passport-local": "1.0.0",
    "postcss": "^5.0.13",
    "promise-polyfill": "^6.0.2",
    "prompt": "^1.0.0",
    "redis": "~2.6.2",
    "request": "^2.44.0",
    "rimraf": "~2.5.0",
    "rss": "^1.0.0",
    "semver": "^5.1.0",
    "serve-favicon": "^2.1.5",
    "sitemap": "^1.4.0",
    "socket.io": "^1.4.8",
    "socket.io-client": "^1.4.0",
    "socket.io-redis": "1.1.1",
    "socketio-wildcard": "~0.3.0",
    "string": "^3.0.0",
    "templates.js": "0.3.4",
    "toobusy-js": "^0.5.1",
    "uglify-js": "^2.6.0",
    "underscore": "^1.8.3",
    "underscore.deep": "^0.5.1",
    "validator": "^5.0.0",
    "winston": "^2.1.0",
    "xregexp": "~3.1.0"
  },
  "devDependencies": {
    "eslint": "^3.4.0",
    "grunt": "~0.4.5",
    "grunt-contrib-watch": "^1.0.0",
    "istanbul": "^0.4.2",
    "mocha": "~1.13.0"
  },
  "bugs": {
    "url": "https://github.com/NodeBB/NodeBB/issues"
  },
  "engines": {
    "node": ">=4"
  },
  "maintainers": [
    {
      "name": "Andrew Rodrigues",
      "email": "andrew@nodebb.org",
      "url": "https://github.com/psychobunny"
    },
    {
      "name": "Julian Lam",
      "email": "julian@nodebb.org",
      "url": "https://github.com/julianlam"
    },
    {
      "name": "Barış Soner Uşaklı",
      "email": "baris@nodebb.org",
      "url": "https://github.com/barisusakli"
    }
  ]
}<|MERGE_RESOLUTION|>--- conflicted
+++ resolved
@@ -2,11 +2,7 @@
   "name": "nodebb",
   "license": "GPL-3.0",
   "description": "NodeBB Forum",
-<<<<<<< HEAD
-  "version": "1.1.3-auto.6",
-=======
   "version": "1.2.0",
->>>>>>> aca0a893
   "homepage": "http://www.nodebb.org",
   "repository": {
     "type": "git",
