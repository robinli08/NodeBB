{
  "name": "nodebb",
  "license": "GPLv3 or later",
  "description": "NodeBB Forum",
<<<<<<< HEAD
  "version": "0.5.1",
=======
  "version": "0.5.2-dev",
>>>>>>> b209fb56
  "homepage": "http://www.nodebb.org",
  "repository": {
    "type": "git",
    "url": "https://github.com/NodeBB/NodeBB/"
  },
  "main": "app.js",
  "scripts": {
    "start": "./nodebb start",
    "stop": "./nodebb stop",
    "test": "mocha ./tests -t 10000"
  },
  "dependencies": {
    "async": "~0.9.0",
    "bcryptjs": "~2.0.1",
    "body-parser": "^1.9.0",
    "compression": "^1.1.0",
    "connect-ensure-login": "^0.1.1",
    "connect-flash": "^0.1.1",
    "connect-multiparty": "^1.2.4",
    "cookie-parser": "^1.3.3",
    "cron": "^1.0.5",
    "csurf": "^1.6.1",
    "daemon": "~1.1.0",
    "express": "^4.9.5",
    "express-session": "^1.8.2",
    "gm": "1.16.0",
    "gravatar": "^1.1.0",
    "less": "^1.7.5",
    "logrotate-stream": "^0.2.3",
    "mkdirp": "~0.5.0",
    "morgan": "^1.3.2",
    "nconf": "~0.6.7",
    "nodebb-plugin-dbsearch": "0.0.15",
    "nodebb-plugin-markdown": "^0.7.0",
    "nodebb-plugin-mentions": "~0.6.0",
    "nodebb-plugin-soundpack-default": "~0.1.1",
    "nodebb-theme-lavender": "~0.1.0",
    "nodebb-theme-vanilla": "~0.1.0",
    "nodebb-widget-essentials": "~0.1.1",
    "npm": "^2.1.4",
    "passport": "^0.2.1",
    "passport-local": "1.0.0",
    "prompt": "^0.2.14",
    "request": "^2.44.0",
    "rimraf": "~2.2.6",
    "rss": "^1.0.0",
    "semver": "^4.0.3",
    "serve-favicon": "^2.1.5",
    "sitemap": "^0.7.4",
    "socket.io": "^0.9.17",
    "socket.io-client": "^0.9.17",
    "socket.io-wildcard": "~0.1.1",
    "string": "^2.1.0",
    "templates.js": "0.1.2",
    "uglify-js": "git+https://github.com/julianlam/UglifyJS2.git",
    "underscore": "~1.7.0",
    "validator": "~3.21.0",
    "winston": "^0.8.0",
    "xregexp": "~2.0.0"
  },
  "devDependencies": {
    "mocha": "~1.13.0"
  },
  "bugs": {
    "url": "https://github.com/NodeBB/NodeBB/issues"
  },
  "engines": {
    "node": ">=0.10"
  },
  "maintainers": [
    {
      "name": "Andrew Rodrigues",
      "email": "andrew@designcreateplay.com",
      "url": "https://github.com/psychobunny"
    },
    {
      "name": "Julian Lam",
      "email": "julian@designcreateplay.com",
      "url": "https://github.com/julianlam"
    },
    {
      "name": "Barış Soner Uşaklı",
      "email": "baris@designcreateplay.com",
      "url": "https://github.com/barisusakli"
    }
  ]
}<|MERGE_RESOLUTION|>--- conflicted
+++ resolved
@@ -2,11 +2,7 @@
   "name": "nodebb",
   "license": "GPLv3 or later",
   "description": "NodeBB Forum",
-<<<<<<< HEAD
-  "version": "0.5.1",
-=======
   "version": "0.5.2-dev",
->>>>>>> b209fb56
   "homepage": "http://www.nodebb.org",
   "repository": {
     "type": "git",
