var bcrypt = require('bcrypt'),
	async = require('async'),
	emailjs = require('emailjs'),
	nconf = require('nconf'),
	winston = require('winston'),
	gravatar = require('gravatar'),
	userSearch = require('reds').createSearch('nodebbusersearch'),
	check = require('validator').check,
	sanitize = require('validator').sanitize,

	utils = require('./../public/src/utils'),
	plugins = require('./plugins'),
	db = require('./database'),
	meta = require('./meta'),
	emailjsServer = emailjs.server.connect(meta.config['email:smtp:host'] || '127.0.0.1'),
	groups = require('./groups'),
	notifications = require('./notifications'),
	topics = require('./topics');


(function(User) {
	'use strict';
	User.create = function(username, password, email, callback) {
		var userslug = utils.slugify(username);

		username = username.trim();
		if (email !== undefined) {
			email = email.trim();
		}

		async.parallel([
			function(next) {
				if (email !== undefined) {
					next(!utils.isEmailValid(email) ? new Error('Invalid Email!') : null);
				} else {
					next();
				}
			},
			function(next) {
				next((!utils.isUserNameValid(username) || !userslug) ? new Error('Invalid Username!') : null);
			},
			function(next) {
				if (password !== undefined) {
					next(!utils.isPasswordValid(password) ? new Error('Invalid Password!') : null);
				} else {
					next();
				}
			},
			function(next) {
				User.exists(userslug, function(exists) {
					next(exists ? new Error('Username taken!') : null);
				});
			},
			function(next) {
				if (email !== undefined) {
					User.isEmailAvailable(email, function(err, available) {
						if (err) {
							return next(err);
						}
						next(!available ? new Error('Email taken!') : null);
					});
				} else {
					next();
				}
			}
		], function(err, results) {
			if (err) {
				return callback(err);
			}

			db.incrObjectField('global', 'nextUid', function(err, uid) {
				if(err) {
					return callback(err);
				}

				var gravatar = User.createGravatarURLFromEmail(email);
				var timestamp = Date.now();

				db.setObject('user:' + uid, {
					'uid': uid,
					'username': username,
					'userslug': userslug,
					'fullname': '',
					'location': '',
					'birthday': '',
					'website': '',
					'email': email || '',
					'signature': '',
					'joindate': timestamp,
					'picture': gravatar,
					'gravatarpicture': gravatar,
					'uploadedpicture': '',
					'profileviews': 0,
					'reputation': 0,
					'postcount': 0,
					'lastposttime': 0,
					'banned': 0,
					'showemail': 0
				});

				db.setObjectField('username:uid', username, uid);
				db.setObjectField('userslug:uid', userslug, uid);

				if (email !== undefined) {
					db.setObjectField('email:uid', email, uid);
					User.sendConfirmationEmail(email);
				}

				plugins.fireHook('action:user.create', {uid: uid, username: username, email: email, picture: gravatar, timestamp: timestamp});
				db.incrObjectField('global', 'userCount');

				db.sortedSetAdd('users:joindate', timestamp, uid);
				db.sortedSetAdd('users:postcount', 0, uid);
				db.sortedSetAdd('users:reputation', 0, uid);

				userSearch.index(username, uid);

				if (password !== undefined) {
					User.hashPassword(password, function(err, hash) {
						User.setUserField(uid, 'password', hash);
						callback(null, uid);
					});
				} else {
					callback(null, uid);
				}
			});
		});
	};

	User.ban = function(uid, callback) {
		User.setUserField(uid, 'banned', 1, callback);
	};

	User.unban = function(uid, callback) {
		User.setUserField(uid, 'banned', 0, callback);
	};

	User.getUserField = function(uid, field, callback) {
		db.getObjectField('user:' + uid, field, callback);
	};

	User.getUserFields = function(uid, fields, callback) {
		db.getObjectFields('user:' + uid, fields, callback);
	};

	User.getMultipleUserFields = function(uids, fields, callback) {
		if (uids.length === 0) {
			return callback(null, []);
		}

		var returnData = [];

		var uuids = uids.filter(function(value, index, self) {
			return self.indexOf(value) === index;
		});

		function iterator(uid, next) {
			User.getUserFields(uid, fields, function(err, userData) {
				if (err) {
					return next(err);
				}
				returnData.push(userData);
				next(null);
			});
		}

		async.eachSeries(uuids, iterator, function(err) {
			callback(err, returnData);
		});
	};

	User.getUserData = function(uid, callback) {
		db.getObject('user:' + uid, function(err, data) {
			if(err) {
				return callback(err);
			}

			if (data && data.password) {
				delete data.password;
			}
			callback(err, data);
		});
	};

	User.filterBannedUsers = function(users) {
		return users.filter(function(user) {
			return (!user.banned || user.banned === '0');
		});
	};

	User.updateProfile = function(uid, data, callback) {

		var fields = ['email', 'fullname', 'website', 'location', 'birthday', 'signature'];
		var returnData = {
			success: false
		};

		function isSignatureValid(next) {
			if (data.signature !== undefined && data.signature.length > 150) {
				next({
					error: 'Signature can\'t be longer than 150 characters!'
				}, false);
			} else {
				next(null, true);
			}
		}

		function isEmailAvailable(next) {
			if (!data.email) {
				return next(null, true);
			}

			User.getUserField(uid, 'email', function(err, email) {
				if (email !== data.email) {
					User.isEmailAvailable(data.email, function(err, available) {
						if (err) {
							return next(err, null);
						}
						if (!available) {
							next({
								error: 'Email not available!'
							}, false);
						} else {
							next(null, true);
						}
					});
				} else {
					next(null, true);
				}
			});
		}

		async.series([isSignatureValid, isEmailAvailable], function(err, results) {
			if (err) {
				callback(err, returnData);
			} else {
				async.each(fields, updateField, function(err) {
					if (err) {
						callback(err, returnData);
					} else {
						returnData.success = true;
						callback(null, returnData);
					}
				});
			}
		});

		function updateField(field, next) {
			if (data[field] !== undefined && typeof data[field] === 'string') {
				data[field] = data[field].trim();
				data[field] = sanitize(data[field]).escape();

				if (field === 'email') {
					var gravatarpicture = User.createGravatarURLFromEmail(data[field]);
					User.setUserField(uid, 'gravatarpicture', gravatarpicture);
					User.getUserFields(uid, ['email', 'picture', 'uploadedpicture'], function(err, userData) {
						if (err) {
							return next(err);
						}

						db.deleteObjectField('email:uid', userData.email);
						db.setObjectField('email:uid', data.email, uid);
						User.setUserField(uid, field, data[field]);
						if (userData.picture !== userData.uploadedpicture) {
							returnData.picture = gravatarpicture;
							User.setUserField(uid, 'picture', gravatarpicture);
						}
						returnData.gravatarpicture = gravatarpicture;
						next(null);
					});
					return;
				} else if (field === 'signature') {
					data[field] = utils.strip_tags(data[field]);
				} else if (field === 'website') {
					if(data[field].substr(0, 7) !== 'http://' && data[field].substr(0, 8) !== 'https://') {
						data[field] = 'http://' + data[field];
					}
				}

				User.setUserField(uid, field, data[field]);

				next(null);
			} else {
				next(null);
			}
		}
	};

	User.isEmailAvailable = function(email, callback) {
		db.isObjectField('email:uid', email, function(err, exists) {
			callback(err, !exists);
		});
	};

	User.changePassword = function(uid, data, callback) {
		if (!utils.isPasswordValid(data.newPassword)) {
			return callback({
				error: 'Invalid password!'
			});
		}

		User.getUserField(uid, 'password', function(err, user_password) {
			bcrypt.compare(data.currentPassword, user_password, function(err, res) {
				if (err) {
					return callback(err);
				}

				if (res) {
					User.hashPassword(data.newPassword, function(err, hash) {
						User.setUserField(uid, 'password', hash);

						callback(null);
					});
				} else {
					callback({
						error: 'Your current password is not correct!'
					});
				}
			});
		});
	};

	User.setUserField = function(uid, field, value, callback) {
		db.setObjectField('user:' + uid, field, value, callback);
	};

	User.setUserFields = function(uid, data, callback) {
		db.setObject('user:' + uid, data, callback);
	};

	User.incrementUserFieldBy = function(uid, field, value, callback) {
		db.incrObjectFieldBy('user:' + uid, field, value, callback);
	};

	User.decrementUserFieldBy = function(uid, field, value, callback) {
		db.incrObjectFieldBy('user:' + uid, field, -value, callback);
	};

	User.getUsers = function(set, start, stop, callback) {
		var data = [];

		db.getSortedSetRevRange(set, start, stop, function(err, uids) {
			if (err) {
				return callback(err, null);
			}

			function iterator(uid, callback) {
				User.getUserData(uid, function(err, userData) {
					User.isAdministrator(uid, function(err, isAdmin) {
						if (userData) {
							userData.administrator = isAdmin?"1":"0";
							data.push(userData);
						}
						callback(null);
					});
				});
			}

			async.eachSeries(uids, iterator, function(err) {
				callback(err, data);
			});
		});
	};

	User.createGravatarURLFromEmail = function(email) {
		var options = {
			size: '128',
			default: 'identicon',
			rating: 'pg'
		},
		https = nconf.get('https');

		if (!email) {
			email = '';
			options.forcedefault = 'y';
		}

		return gravatar.url(email, options, https);
	};

	User.hashPassword = function(password, callback) {
		if (!password) {
			callback(password);
			return;
		}

		bcrypt.genSalt(nconf.get('bcrypt_rounds'), function(err, salt) {
			bcrypt.hash(password, salt, callback);
		});
	};

	User.reIndexAll = function(callback) {
		User.getUsers('users:joindate', 0, -1, function(err, usersData) {
			if (err) {
				return callback(err, null);
			}

			function reIndexUser(uid, username) {
				userSearch.remove(uid, function() {
					userSearch.index(username, uid);
				});
			}

			for (var i = 0; i < usersData.length; ++i) {
				reIndexUser(usersData[i].uid, usersData[i].username);
			}
			callback(null, 1);
		});
	};

	User.search = function(username, callback) {
		if (!username) {
			callback([]);
			return;
		}
		userSearch.query(username).type('or').end(function(err, uids) {
			if (err) {
				console.log(err);
				return;
			}
			if (uids && uids.length) {
				User.getDataForUsers(uids, function(userdata) {
					callback(userdata);
				});
			} else {
				callback([]);
			}
		});
	};

	User.onNewPostMade = function(uid, tid, pid, timestamp) {
		User.addPostIdToUser(uid, pid);

		User.incrementUserFieldBy(uid, 'postcount', 1, function(err, newpostcount) {
			db.sortedSetAdd('users:postcount', newpostcount, uid);
		});

		User.setUserField(uid, 'lastposttime', timestamp);

		User.sendPostNotificationToFollowers(uid, tid, pid);
	};

	User.addPostIdToUser = function(uid, pid) {
		db.listPrepend('uid:' + uid + ':posts', pid);
	};

	User.addTopicIdToUser = function(uid, tid) {
		db.listPrepend('uid:' + uid + ':topics', tid);
	};

	User.getPostIds = function(uid, start, stop, callback) {
		db.getListRange('uid:' + uid + ':posts', start, stop, function(err, pids) {
			if (!err) {
				if (pids && pids.length) {
					callback(pids);
				} else {
					callback([]);
				}
			} else {
				console.log(err);
				callback([]);
			}
		});
	};



	User.follow = function(uid, followid, callback) {
		db.setAdd('following:' + uid, followid, function(err, data) {
			if (!err) {
				db.setAdd('followers:' + followid, uid, function(err, data) {
					if (!err) {
						callback(true);
					} else {
						console.log(err);
						callback(false);
					}
				});
			} else {
				console.log(err);
				callback(false);
			}
		});
	};

	User.unfollow = function(uid, unfollowid, callback) {
		db.setRemove('following:' + uid, unfollowid, function(err, data) {
			if (!err) {
				db.setRemove('followers:' + unfollowid, uid, function(err, data) {
					callback(data);
				});
			} else {
				console.log(err);
			}
		});
	};

	User.getFollowing = function(uid, callback) {
		db.getSetMembers('following:' + uid, function(err, userIds) {
			if (!err) {
				User.getDataForUsers(userIds, callback);
			} else {
				console.log(err);
			}
		});
	};

	User.getFollowers = function(uid, callback) {
		db.getSetMembers('followers:' + uid, function(err, userIds) {
			if (!err) {
				User.getDataForUsers(userIds, callback);
			} else {
				console.log(err);
			}
		});
	};

	User.getFollowingCount = function(uid, callback) {
		db.getSetMembers('following:' + uid, function(err, userIds) {
			if (err) {
				console.log(err);
			} else {
				userIds = userIds.filter(function(value) {
					return value !== '0';
				});
				callback(userIds.length);
			}
		});
	};

	User.getFollowerCount = function(uid, callback) {
		db.getSetMembers('followers:' + uid, function(err, userIds) {
			if(err) {
				console.log(err);
			} else {
				userIds = userIds.filter(function(value) {
					return value !== '0';
				});
				callback(userIds.length);
			}
		});
	};

	User.getDataForUsers = function(uids, callback) {
		var returnData = [];

		if (!uids || !Array.isArray(uids) || uids.length === 0) {
			callback(returnData);
			return;
		}

		function iterator(uid, callback) {
			if(uid === "0") {
				return callback(null);
			}

			User.getUserData(uid, function(err, userData) {
				returnData.push(userData);

				callback(null);
			});
		}

		async.eachSeries(uids, iterator, function(err) {
			callback(returnData);
		});
	};

	User.sendPostNotificationToFollowers = function(uid, tid, pid) {
		User.getUserField(uid, 'username', function(err, username) {
			db.getSetMembers('followers:' + uid, function(err, followers) {
				topics.getTopicField(tid, 'slug', function(err, slug) {
					var message = '<strong>' + username + '</strong> made a new post';

					notifications.create(message, nconf.get('relative_path') + '/topic/' + slug + '#' + pid, 'topic:' + tid, function(nid) {
						notifications.push(nid, followers);
					});
				});
			});
		});
	};

	User.isFollowing = function(uid, theirid, callback) {
		db.isSetMember('following:' + uid, theirid, function(err, isMember) {
			if (!err) {
				callback(isMember);
			} else {
				console.log(err);
			}
		});
	};

	User.exists = function(userslug, callback) {
		User.getUidByUserslug(userslug, function(err, exists) {
			callback( !! exists);
		});
	};

	User.count = function(socket) {
		db.getObjectField('global', 'userCount', function(err, count) {
			if(err) {
				return;
			}

			socket.emit('user.count', {
				count: count ? count : 0
			});
		});
	};

	User.getUidByUsername = function(username, callback) {
		db.getObjectField('username:uid', username, callback);
	};

	User.getUidByUserslug = function(userslug, callback) {
		db.getObjectField('userslug:uid', userslug, callback);
	};

	User.getUsernamesByUids = function(uids, callback) {
		var usernames = [];

		if (!Array.isArray(uids)) {
			return callback([]);
		}

		function iterator(uid, callback) {
			User.getUserField(uid, 'username', function(err, username) {
				usernames.push(username);
				callback(null);
			});
		}

		async.eachSeries(uids, iterator, function(err) {
			callback(usernames);
		});
	};

	User.getUserSlugsByUids = function(uids, callback) {
		var userslugs = [];

		if (!Array.isArray(uids)) {
			return callback([]);
		}

		function iterator(uid, callback) {
			User.getUserField(uid, 'userslug', function(err, userslug) {
				userslugs.push(userslug);
				callback(null);
			});
		}

		async.eachSeries(uids, iterator, function(err) {
			callback(userslugs);
		});
	};

	User.getUidByEmail = function(email, callback) {
		db.getObjectField('email:uid', email, function(err, data) {
			if (err) {
				return callback(err);
			}
			callback(null, data);
		});
	};

	User.getUidByTwitterId = function(twid, callback) {
		db.getObjectField('twid:uid', twid, function(err, uid) {
			if (err) {
				return callback(err);
			}
			callback(null, uid);
		});
	};

	User.getUidByGoogleId = function(gplusid, callback) {
		db.getObjectField('gplusid:uid', gplusid, function(err, uid) {
			if (err) {
				return callback(err);
			}
			callback(null, uid);
		});
	};

	User.getUidByFbid = function(fbid, callback) {
		db.getObjectField('fbid:uid', fbid, function(err, uid) {
			if (err) {
				return callback(err);
			}
			callback(null, uid);
		});
	};

	User.isModerator = function(uid, cid, callback) {
		db.isSetMember('cid:' + cid + ':moderators', uid, function(err, exists) {
			if(err) {
				return calback(err);
			}
			callback(err, exists);
		});
	};

	User.isAdministrator = function(uid, callback) {
		groups.getGidFromName('Administrators', function(err, gid) {
			groups.isMember(uid, gid, function(err, isAdmin) {
				callback(err, isAdmin);
			});
		});
	};

	User.reset = {
		validate: function(socket, code, callback) {

			if (typeof callback !== 'function') {
				callback = null;
			}

			db.getObjectField('reset:uid', code, function(err, uid) {
				if (err) {
					return callback(false);
				}

				if (uid !== null) {
					db.getObjectField('reset:expiry', code, function(err, expiry) {
						if (err) {
							return callback(false);
						}

						if (expiry >= +Date.now() / 1000 | 0) {
							if (!callback) {
								socket.emit('user:reset.valid', {
									valid: true
								});
							} else {
								callback(true);
							}
						} else {
							// Expired, delete from db
							db.deleteObjectField('reset:uid', code);
							db.deleteObjectField('reset:expiry', code);
							if (!callback) {
								socket.emit('user:reset.valid', {
									valid: false
								});
							} else {
								callback(false);
							}
						}
					});
				} else {
					if (!callback) {
						socket.emit('user:reset.valid', {
							valid: false
						});
					} else {
						callback(false);
					}
				}
			});
		},
		send: function(socket, email) {
			User.getUidByEmail(email, function(err, uid) {
				if (uid !== null) {
					// Generate a new reset code
					var reset_code = utils.generateUUID();
					db.setObjectField('reset:uid', reset_code, uid);
					db.setobjectField('reset:expiry', reset_code, (60 * 60) + new Date() / 1000 | 0); // Active for one hour

					var reset_link = nconf.get('url') + 'reset/' + reset_code,
						reset_email = global.templates['emails/reset'].parse({
							'RESET_LINK': reset_link
						}),
						reset_email_plaintext = global.templates['emails/reset_plaintext'].parse({
							'RESET_LINK': reset_link
						});

					var message = emailjs.message.create({
						text: reset_email_plaintext,
						from: meta.config['email:from'] ? meta.config['email:from'] : 'localhost@example.org',
						to: email,
						subject: 'Password Reset Requested',
						attachment: [{
							data: reset_email,
							alternative: true
						}]
					});

					emailjsServer.send(message, function(err, success) {
						if (err === null) {
							socket.emit('user.send_reset', {
								status: "ok",
								message: "code-sent",
								email: email
							});
						} else {
							socket.emit('user.send_reset', {
								status: "error",
								message: "send-failed"
							});
							winston.err(err);
						}
					});
				} else {
					socket.emit('user.send_reset', {
						status: "error",
						message: "invalid-email",
						email: email
					});
				}
			});
		},
		commit: function(socket, code, password) {
			this.validate(socket, code, function(validated) {
				if (validated) {
					db.getObjectField('reset:uid', code, function(err, uid) {
						if (err) {
							return;
						}

						User.hashPassword(password, function(err, hash) {
							User.setUserField(uid, 'password', hash);
						});

						db.deleteObjectField('reset:uid', code);
						db.deleteObjectField('reset:expiry', code);

						socket.emit('user:reset.commit', {
							status: 'ok'
						});
					});
				}
			});
		}
	};

	User.sendConfirmationEmail = function(email) {
		if (meta.config['email:smtp:host'] && meta.config['email:smtp:port'] && meta.config['email:from']) {
			var confirm_code = utils.generateUUID(),
				confirm_link = nconf.get('url') + 'confirm/' + confirm_code,
				confirm_email = global.templates['emails/header'] + global.templates['emails/email_confirm'].parse({
					'CONFIRM_LINK': confirm_link
				}) + global.templates['emails/footer'],
				confirm_email_plaintext = global.templates['emails/email_confirm_plaintext'].parse({
					'CONFIRM_LINK': confirm_link
				});

			// Email confirmation code
			var expiry_time = Date.now() / 1000 + 60 * 60 * 2;

			db.setObjectField('email:confirm', email, confirm_code);

			db.setObjectField('confirm:email', confirm_code, email);
			db.setObjectField('confirm:email', confirm_code + ':expire', expiry_time);

			// Send intro email w/ confirm code
			var message = emailjs.message.create({
				text: confirm_email_plaintext,
				from: meta.config['email:from'] || 'localhost@example.org',
				to: email,
				subject: '[NodeBB] Registration Email Verification',
				attachment: [{
					data: confirm_email,
					alternative: true
				}]
			});

			emailjsServer.send(message, function(err, success) {
				if (err) {
					console.log(err);
				}
			});
		}
	};

	User.email = {
		exists: function(socket, email, callback) {
			User.getUidByEmail(email, function(err, exists) {
				exists = !! exists;
				if (typeof callback !== 'function') {
					socket.emit('user.email.exists', {
						exists: exists
					});
				} else {
					callback(exists);
				}
			});
		},
		confirm: function(code, callback) {
			db.getObjectFields('confirm:email', [code, code + ':expire'], function(err, data) {
				if (err) {
					return callback({
						status:'error'
					});
				}

				var email = data.email;
				var expiry = data[code + ':expire'];
				if (parseInt(expiry, 10) >= Date.now() / 1000) {

					db.deleteObjectField('confirm:email', code);
					db.deleteObjectField('confirm:email', code + ':expire');

					return callback({
						status: 'expired'
					});
				}

				if (email !== null) {
					db.setObjectField('email:confirm', email, true);

					db.deleteObjectField('confirm:email', code);
					db.deleteObjectField('confirm:email', code + ':expire');
					callback({
						status: 'ok'
					});
				} else {
					callback({
						status: 'not_ok'
					});
				}
			});
		}
	};

	User.notifications = {
		get: function(uid, callback) {
			var maxNotifs = 15;

			async.parallel({
				unread: function(next) {
					db.getSortedSetRevRange('uid:' + uid + ':notifications:unread', 0, 10, function(err, nids) {
						// @todo handle err
						var unread = [];

						// Cap the number of notifications returned
						if (nids.length > maxNotifs) {
							nids.length = maxNotifs;
						}

						if (nids && nids.length > 0) {
							async.eachSeries(nids, function(nid, next) {
								notifications.get(nid, uid, function(notif_data) {
									// If the notification could not be found, silently drop it
									if (notif_data) {
										unread.push(notif_data);
									} else {
										db.sortedSetRemove('uid:' + uid + ':notifications:unread', nid);
									}

									next();
								});
							}, function(err) {
								next(null, unread);
							});
						} else {
							next(null, unread);
						}
					});
				},
				read: function(next) {
					db.getSortedSetRevRange('uid:' + uid + ':notifications:read', 0, 10, function(err, nids) {
						// @todo handle err
						var read = [];

						// Cap the number of notifications returned
						if (nids.length > maxNotifs) {
							nids.length = maxNotifs;
						}

						if (nids && nids.length > 0) {
							async.eachSeries(nids, function(nid, next) {
								notifications.get(nid, uid, function(notif_data) {
									// If the notification could not be found, silently drop it
									if (notif_data) {
										read.push(notif_data);
									} else {
										db.sortedSetRemove('uid:' + uid + ':notifications:read', nid);
									}

									next();
								});
							}, function(err) {
								next(null, read);
							});
						} else {
							next(null, read);
						}
					});
				}
			}, function(err, notifications) {
				// Limit the number of notifications to `maxNotifs`, prioritising unread notifications
				if (notifications.read.length + notifications.unread.length > maxNotifs) {
					notifications.read.length = maxNotifs - notifications.unread.length;
				}

				callback(notifications);
			});
		},
		getAll: function(uid, limit, before, callback) {
			var	now = new Date();

			if (!limit || parseInt(limit,10) <= 0) {
				limit = 25;
			}
			if (before) {
				before = new Date(parseInt(before, 10));
			}

			var args1 = ['uid:' + uid + ':notifications:read', before ? before.getTime(): now.getTime(), -Infinity, 'LIMIT', 0, limit];
			var args2 = ['uid:' + uid + ':notifications:unread', before ? before.getTime(): now.getTime(), -Infinity, 'LIMIT', 0, limit];

			db.getSortedSetRevRangeByScore(args1, function(err, results1) {
				db.getSortedSetRevRangeByScore(args2, function(err, results2) {

					var nids = results1.concat(results2);
					async.map(nids, function(nid, next) {
						notifications.get(nid, uid, function(notif_data) {
							next(null, notif_data);
						});
					}, function(err, notifs) {
						notifs = notifs.filter(function(notif) {
							return notif !== null;
						}).sort(function(a, b) {
							return parseInt(b.datetime, 10) - parseInt(a.datetime, 10);
						}).map(function(notif) {
							notif.datetimeISO = new Date(parseInt(notif.datetime, 10)).toISOString();
							notif.readClass = !notif.read ? 'unread' : '';

							return notif;
						});

						callback(err, notifs);
					});
				});
			});

		},
		getUnreadCount: function(uid, callback) {
<<<<<<< HEAD
			db.sortedSetCount('uid:' + uid + ':notifications:unread', 0, 10, callback);
=======
			RDB.zcount('uid:' + uid + ':notifications:unread', -Infinity, Infinity, callback);
>>>>>>> fe4aee17
		},
		getUnreadByUniqueId: function(uid, uniqueId, callback) {
			db.getSortedSetRange('uid:' + uid + ':notifications:unread', 0, -1, function(err, nids) {

				async.filter(nids, function(nid, next) {
					notifications.get(nid, uid, function(notifObj) {
						if(!notifObj) {
							next(false);
						}
						if (notifObj.uniqueId === uniqueId) {
							next(true);
						} else {
							next(false);
						}
					});
				}, function(nids) {
					callback(null, nids);
				});
			});
		}
	};
}(exports));<|MERGE_RESOLUTION|>--- conflicted
+++ resolved
@@ -1035,11 +1035,7 @@
 
 		},
 		getUnreadCount: function(uid, callback) {
-<<<<<<< HEAD
-			db.sortedSetCount('uid:' + uid + ':notifications:unread', 0, 10, callback);
-=======
-			RDB.zcount('uid:' + uid + ':notifications:unread', -Infinity, Infinity, callback);
->>>>>>> fe4aee17
+			db.sortedSetCount('uid:' + uid + ':notifications:unread', -Infinity, Infinity, callback);
 		},
 		getUnreadByUniqueId: function(uid, uniqueId, callback) {
 			db.getSortedSetRange('uid:' + uid + ':notifications:unread', 0, -1, function(err, nids) {
