var async = require('async'),
	gravatar = require('gravatar'),
	nconf = require('nconf'),
	validator = require('validator'),
	reds = require('reds'),
	topicSearch = reds.createSearch('nodebbtopicsearch'),

	db = require('./database'),
	posts = require('./posts'),
	utils = require('./../public/src/utils'),
	user = require('./user'),
	categories = require('./categories'),
	categoryTools = require('./categoryTools'),
	posts = require('./posts'),
	threadTools = require('./threadTools'),
	postTools = require('./postTools'),
	notifications = require('./notifications'),
	feed = require('./feed'),
	favourites = require('./favourites'),
	meta = require('./meta')

	websockets = require('./websockets');


(function(Topics) {

	Topics.post = function(uid, title, content, cid, callback) {

		categoryTools.privileges(cid, uid, function(err, privileges) {

			if(err) {
				return callback(err);
			} else if(!privileges.write) {
				return callback(new Error('no-privileges'));
			} else if (!cid) {
				return callback(new Error('invalid-cid'));
			} else if (!title || title.length < meta.config.minimumTitleLength) {
				return callback(new Error('title-too-short'), null);
			} else if (!content || content.length < meta.config.miminumPostLength) {
				return callback(new Error('content-too-short'), null);
			}

			if (content) {
				content = content.trim();
			}
			if (title) {
				title = title.trim();
			}

			user.getUserField(uid, 'lastposttime', function(err, lastposttime) {
				if (err) {
					return callback(err);
				}

				if(!lastposttime) {
					lastposttime = 0;
				}

				if (Date.now() - lastposttime < meta.config.postDelay * 1000) {
					return callback(new Error('too-many-posts'), null);
				}

				db.incrObjectField('global', 'nextTid', function(err, tid) {
					if(err) {
						return callback(err);
					}

					db.setAdd('topics:tid', tid);

					var slug = tid + '/' + utils.slugify(title);
					var timestamp = Date.now();
					db.setObject('topic:' + tid, {
						'tid': tid,
						'uid': uid,
						'cid': cid,
						'title': title,
						'slug': slug,
						'timestamp': timestamp,
						'lastposttime': 0,
						'postcount': 0,
						'viewcount': 0,
						'locked': 0,
						'deleted': 0,
						'pinned': 0
					});

					topicSearch.index(title, tid);

					user.addTopicIdToUser(uid, tid);

					// let everyone know that there is an unread topic in this category
					db.delete('cid:' + cid + ':read_by_uid', function(err, data) {
						Topics.markAsRead(tid, uid);
					});

					// in future it may be possible to add topics to several categories, so leaving the door open here.
					db.sortedSetAdd('categories:' + cid + ':tid', timestamp, tid);
					db.incrObjectField('category:' + cid, 'topic_count');
					db.incrObjectField('global', 'topicCount');

					feed.updateCategory(cid);

					posts.create(uid, tid, content, function(err, postData) {
						if(err) {
							return callback(err, null);
						} else if(!postData) {
							return callback(new Error('invalid-post'), null);
						}

						// Auto-subscribe the post creator to the newly created topic
						threadTools.toggleFollow(tid, uid);

						Topics.pushUnreadCount();

						Topics.getTopicForCategoryView(tid, uid, function(topicData) {
							topicData.unreplied = 1;

							callback(null, {
								topicData: topicData,
								postData: postData
							});
						});
					});
				});
			});
		});
	};

	Topics.getTopicData = function(tid, callback) {
		db.getObject('topic:' + tid, function(err, data) {
			if(err) {
				return callback(err, null);
			}

			if(data) {
				data.title = validator.sanitize(data.title).escape();
				if(data.timestamp) {
					data.relativeTime = new Date(parseInt(data.timestamp, 10)).toISOString();
				}
			}

			callback(null, data);
		});
	}

	Topics.getTopicDataWithUser = function(tid, callback) {
		Topics.getTopicData(tid, function(err, topic) {
			if(err) {
				return callback(err, null);
			}

			user.getUserFields(topic.uid, ['username', 'userslug', 'picture'] , function(err, userData) {
				if(err) {
					return callback(err, null);
				}

				topic.username = userData.username;
				topic.userslug = userData.userslug
				topic.picture = userData.picture;
				callback(null, topic);
			});
		});
	}

	Topics.getTopicPosts = function(tid, start, end, current_user, callback) {
		posts.getPostsByTid(tid, start, end, function(postData) {
			if (Array.isArray(postData) && !postData.length) {
				return callback([]);
			}

			for(var i=0; i<postData.length; ++i) {
				postData[i].index = start + i;
			}

			postData = postData.filter(function(post) {
				return parseInt(current_user, 10) !== 0 || parseInt(post.deleted, 10) === 0;
			});

			function getFavouritesData(next) {
				var pids = [];
				for (var i = 0; i < postData.length; ++i)
					pids.push(postData[i].pid);

				favourites.getFavouritesByPostIDs(pids, current_user, function(fav_data) {
					next(null, fav_data);
				});
			}

			function addUserInfoToPosts(next) {
				function iterator(post, callback) {
					posts.addUserInfoToPost(post, function() {
						callback(null);
					});
				}

				async.each(postData, iterator, function(err) {
					next(err, null);
				});
			}

			function getPrivileges(next) {
				postTools.privileges(tid, current_user, function(privData) {
					next(null, privData);
				});
			}

			async.parallel([getFavouritesData, addUserInfoToPosts, getPrivileges], function(err, results) {
				var fav_data = results[0],
					privileges = results[2];

				for (var i = 0; i < postData.length; ++i) {
					postData[i].favourited = fav_data[postData[i].pid] === 1;
					postData[i].display_moderator_tools = ((current_user != 0) && (postData[i].uid == current_user || privileges.editable));
				}

				callback(postData);
			});
		});
	}

	Topics.getCategoryData = function(tid, callback) {
		Topics.getTopicField(tid, 'cid', function(err, cid) {
			categories.getCategoryData(cid, callback);
		});
	}

	Topics.getLatestTopics = function(current_user, start, end, term, callback) {

		var timestamp = Date.now();

		var terms = {
			day: 86400000,
			week: 604800000,
			month: 2592000000
		};

		var since = terms['day'];
		if(terms[term])
			since = terms[term];

		var args = ['topics:recent', '+inf', timestamp - since, 'LIMIT', start, end - start + 1];
		db.getSortedSetRevRangeByScore(args, function(err, tids) {
			if (err) {
				return callback(err);
			}

			var latestTopics = {
				'no_topics_message': 'hidden',
				'topics': []
			};

			if (!tids || !tids.length) {
				latestTopics.no_topics_message = 'show';
				callback(err, latestTopics);
				return;
			}

			Topics.getTopicsByTids(tids, current_user, function(topicData) {
				latestTopics.topics = topicData;
				callback(err, latestTopics);
			});
		});
	}

	Topics.getTotalUnread = function(uid, callback) {

		var unreadTids = [],
			start = 0,
			stop = 21,
			done = false;

		async.whilst(
			function() {
				return unreadTids.length < 21 && !done;
			},
			function(callback) {
				db.getSortedSetRevRange('topics:recent', start, stop, function(err, tids) {

					if (err)
						return callback(err);

					if (tids && !tids.length) {
						done = true;
						return callback(null);
					}

					Topics.hasReadTopics(tids, uid, function(read) {

						var newtids = tids.filter(function(tid, index, self) {
							return read[index] === 0;
						});

						unreadTids.push.apply(unreadTids, newtids);

						start = stop + 1;
						stop = start + 21;
						callback(null);
					});
				});
			},
			function(err) {
				callback({
					count: unreadTids.length
				});
			}
		);
	};

	Topics.getUnreadTids = function(uid, start, stop, callback) {
		var unreadTids = [],
			done = false;

		function continueCondition() {
			return unreadTids.length < 20 && !done;
		}

		async.whilst(continueCondition, function(callback) {
			RDB.zrevrange('topics:recent', start, stop, function(err, tids) {
				if (err) {
					return callback(err);
				}

				if (tids && !tids.length) {
					done = true;
					return callback(null);
				}

				if (uid === 0) {
					unreadTids.push.apply(unreadTids, tids);
					callback(null);
				} else {
					Topics.hasReadTopics(tids, uid, function(read) {

						var newtids = tids.filter(function(tid, index, self) {
							return parseInt(read[index], 10) === 0;
						});

						unreadTids.push.apply(unreadTids, newtids);

						if(continueCondition()) {
							start = stop + 1;
							stop = start + 19;
						}

						callback(null);
					});
				}
			});
		}, function(err) {
			callback(err, unreadTids);
		});
	};

	Topics.getUnreadTopics = function(uid, start, stop, callback) {
		var unreadTopics = {
			'category_name': 'Unread',
			'show_sidebar': 'hidden',
			'show_topic_button': 'hidden',
			'show_markallread_button': 'show',
			'no_topics_message': 'hidden',
			'topic_row_size': 'col-md-12',
			'topics': []
		};

		function noUnreadTopics() {
			unreadTopics.no_topics_message = 'show';
			unreadTopics.show_markallread_button = 'hidden';
			callback(unreadTopics);
		}

		function sendUnreadTopics(topicIds) {
			Topics.getTopicsByTids(topicIds, uid, function(topicData) {
				unreadTopics.topics = topicData;
				unreadTopics.nextStart = start + topicIds.length;
				if (!topicData || topicData.length === 0) {
					unreadTopics.no_topics_message = 'show';
				}
				if (uid === 0 || topicData.length === 0) {
					unreadTopics.show_markallread_button = 'hidden';
				}

				callback(unreadTopics);
			});
		}

<<<<<<< HEAD
		var unreadTids = [],
			done = false;

		function continueCondition() {
			return unreadTids.length < 20 && !done;
		}

		async.whilst(
			continueCondition,
			function(callback) {
				db.getSortedSetRevRange('topics:recent', start, stop, function(err, tids) {
					if (err)
						return callback(err);

					if (tids && !tids.length) {
						done = true;
						return callback(null);
					}

					if (uid === 0) {
						unreadTids.push.apply(unreadTids, tids);
						callback(null);
					} else {
						Topics.hasReadTopics(tids, uid, function(read) {

							var newtids = tids.filter(function(tid, index, self) {
								return parseInt(read[index], 10) === 0;
							});
=======
		Topics.getUnreadTids(uid, start, stop, function(err, unreadTids) {
			if (err) {
				return callback([]);
			}
>>>>>>> 041e77f6

			if (unreadTids.length) {
				sendUnreadTopics(unreadTids);
			} else {
				noUnreadTopics();
			}
		});
	};

	Topics.pushUnreadCount = function(uids, callback) {
		if (uids == 0) throw new Error();
		if (!uids) {
			clients = websockets.getConnectedClients();
			uids = Object.keys(clients);
		} else if (!Array.isArray(uids)) {
			uids = [uids];
		}

		async.each(uids, function(uid, next) {
			Topics.getUnreadTids(uid, 0, 19, function(err, tids) {
				websockets.in('uid_' + uid).emit('event:unread.updateCount', tids.length);
				next();
			});
		}, function(err) {
			if (err) {
				winston.error(err.message);
			}

			if (callback) {
				callback();
			}
		});
	};

	Topics.getTopicsByTids = function(tids, current_user, callback, category_id) {

		var retrieved_topics = [];

		if (!Array.isArray(tids) || tids.length === 0) {
			callback(retrieved_topics);
			return;
		}

		function getTopicInfo(topicData, callback) {

			function getUserInfo(next) {
				user.getUserFields(topicData.uid, ['username', 'userslug', 'picture'], next);
			}

			function hasReadTopic(next) {
				Topics.hasReadTopic(topicData.tid, current_user, function(hasRead) {
					next(null, hasRead);
				});
			}

			function getTeaserInfo(next) {
				Topics.getTeaser(topicData.tid, function(err, teaser) {
					next(null, teaser || {});
				});
			}

			// temporary. I don't think this call should belong here

			function getPrivileges(next) {
				categoryTools.privileges(category_id, current_user, function(err, user_privs) {
					next(err, user_privs);
				});
			}

			function getCategoryInfo(next) {
				categories.getCategoryFields(topicData.cid, ['name', 'slug', 'icon'], function(err, categoryData) {
					next(err, categoryData);
				});
			}

			async.parallel([getUserInfo, hasReadTopic, getTeaserInfo, getPrivileges, getCategoryInfo], function(err, results) {
				callback({
					username: results[0].username,
					userslug: results[0].userslug,
					picture: results[0].picture,
					userbanned: results[0].banned,
					hasread: results[1],
					teaserInfo: results[2],
					privileges: results[3],
					categoryData: results[4]
				});
			});
		}

		function isTopicVisible(topicData, topicInfo) {
			var deleted = parseInt(topicData.deleted, 10) !== 0;
			return !deleted || (deleted && topicInfo.privileges.view_deleted) || topicData.uid === current_user;
		}

		function loadTopic(tid, callback) {
			Topics.getTopicData(tid, function(err, topicData) {
				if (!topicData) {
					return callback(null);
				}

				getTopicInfo(topicData, function(topicInfo) {

					topicData['pin-icon'] = parseInt(topicData.pinned, 10) === 1 ? 'fa-thumb-tack' : 'none';
					topicData['lock-icon'] = parseInt(topicData.locked, 10) === 1 ? 'fa-lock' : 'none';
					topicData['deleted-class'] = parseInt(topicData.deleted, 10) === 1 ? 'deleted' : '';

					topicData.unreplied = parseInt(topicData.postcount, 10) === 1;
					topicData.username = topicInfo.username || 'anonymous';
					topicData.userslug = topicInfo.userslug || '';
					topicData.picture = topicInfo.picture || gravatar.url('', {}, https = nconf.get('https'));
					topicData.categoryIcon = topicInfo.categoryData.icon;
					topicData.categoryName = topicInfo.categoryData.name;
					topicData.categorySlug = topicInfo.categoryData.slug;
					topicData.badgeclass = (topicInfo.hasread && parseInt(current_user, 10) !== 0) ? '' : 'badge-important';
					topicData.teaser_text = topicInfo.teaserInfo.text || '',
					topicData.teaser_username = topicInfo.teaserInfo.username || '';
					topicData.teaser_userslug = topicInfo.teaserInfo.userslug || '';
					topicData.teaser_userpicture = topicInfo.teaserInfo.picture || gravatar.url('', {}, https = nconf.get('https'));
					topicData.teaser_pid = topicInfo.teaserInfo.pid;
					topicData.teaser_timestamp = topicInfo.teaserInfo.timestamp ? (new Date(parseInt(topicInfo.teaserInfo.timestamp, 10)).toISOString()) : '';

					if (isTopicVisible(topicData, topicInfo))
						retrieved_topics.push(topicData);

					callback(null);
				});
			});
		}

		async.eachSeries(tids, loadTopic, function(err) {
			if (!err) {
				callback(retrieved_topics);
			}
		});

	}

	Topics.getTopicWithPosts = function(tid, current_user, start, end, quiet, callback) {
		threadTools.exists(tid, function(exists) {
			if (!exists) {
				return callback(new Error('Topic tid \'' + tid + '\' not found'));
			}

			// "quiet" is used for things like RSS feed updating, HTML parsing for non-js users, etc
			if (!quiet) {
				Topics.markAsRead(tid, current_user);
				Topics.pushUnreadCount(current_user);
				Topics.increaseViewCount(tid);
			}

			function getTopicData(next) {
				Topics.getTopicData(tid, next);
			};

			function getTopicPosts(next) {
				Topics.getTopicPosts(tid, start, end, current_user, function(topicPosts) {
					next(null, topicPosts);
				});
			};

			function getPrivileges(next) {
				threadTools.privileges(tid, current_user, next);
			};

			function getCategoryData(next) {
				Topics.getCategoryData(tid, next);
			};

			async.parallel([getTopicData, getTopicPosts, getPrivileges, getCategoryData], function(err, results) {
				if (err) {
					winston.error('[Topics.getTopicWithPosts] Could not retrieve topic data: ', err.message);
					callback(err, null);
					return;
				}

				var topicData = results[0],
					topicPosts = results[1],
					privileges = results[2],
					categoryData = results[3];

				callback(null, {
					'topic_name': topicData.title,
					'category_name': categoryData.name,
					'category_slug': categoryData.slug,
					'locked': topicData.locked,
					'deleted': topicData.deleted,
					'pinned': topicData.pinned,
					'slug': topicData.slug,
					'postcount': topicData.postcount,
					'viewcount': topicData.viewcount,
					'unreplied': topicData.postcount > 1,
					'topic_id': tid,
					'expose_tools': privileges.editable ? 1 : 0,
					'posts': topicPosts
				});
			});
		});
	}


	Topics.getTopicForCategoryView = function(tid, uid, callback) {

		function getTopicData(next) {
			Topics.getTopicDataWithUser(tid, next);
		}

		function getReadStatus(next) {
			if (uid && parseInt(uid, 10) > 0) {
				Topics.hasReadTopic(tid, uid, function(read) {
					next(null, read);
				});
			} else {
				next(null, null);
			}
		}

		function getTeaser(next) {
			Topics.getTeaser(tid, function(err, teaser) {
				if (err) teaser = {};
				next(null, teaser);
			});
		}

		async.parallel([getTopicData, getReadStatus, getTeaser], function(err, results) {
			if (err) {
				throw new Error(err);
			}

			var topicData = results[0],
				hasRead = results[1],
				teaser = results[2];

			topicData['pin-icon'] = parseInt(topicData.pinned, 10) === 1 ? 'fa-thumb-tack' : 'none';
			topicData['lock-icon'] = parseInt(topicData.locked, 10) === 1 ? 'fa-lock' : 'none';

			topicData.badgeclass = hasRead ? '' : 'badge-important';
			topicData.teaser_text = teaser.text || '';
			topicData.teaser_username = teaser.username || '';
			topicData.teaser_userslug = teaser.userslug || '';
			topicData.userslug = teaser.userslug || '';
			topicData.teaser_timestamp = teaser.timestamp ? (new Date(parseInt(teaser.timestamp,10)).toISOString()) : '';
			topicData.teaser_userpicture = teaser.picture;

			callback(topicData);
		});
	}

	Topics.getAllTopics = function(limit, after, callback) {
		db.getSetMembers('topics:tid', function(err, tids) {
			if(err) {
				return callback(err, null);
			}

			var topics = [],
				numTids, x;

			// Sort into ascending order
			tids.sort(function(a, b) {
				return a - b;
			});

			// Eliminate everything after the "after" tid
			if (after) {
				for (x = 0, numTids = tids.length; x < numTids; x++) {
					if (tids[x] >= after) {
						tids = tids.slice(0, x);
						break;
					}
				}
			}

			if (limit) {
				if (limit > 0 && limit < tids.length) {
					tids = tids.slice(tids.length - limit);
				}
			}

			// Sort into descending order
			tids.sort(function(a, b) {
				return b - a;
			});

			async.each(tids, function(tid, next) {
				Topics.getTopicDataWithUser(tid, function(err, topicData) {
					topics.push(topicData);
					next();
				});
			}, function(err) {
				callback(err, topics);
			});
		});
	}

	Topics.markAllRead = function(uid, callback) {
		db.getSetMembers('topics:tid', function(err, tids) {
			if (err) {
				return callback(err, null);
			}

			if (tids && tids.length) {
				for (var i = 0; i < tids.length; ++i) {
					Topics.markAsRead(tids[i], uid);
				}
			}

			callback(null, true);
		});
	}

	Topics.getTitleByPid = function(pid, callback) {
		posts.getPostField(pid, 'tid', function(err, tid) {
			Topics.getTopicField(tid, 'title', function(err, title) {
				callback(title);
			});
		});
	}

	Topics.markUnRead = function(tid, callback) {
		db.delete('tid:' + tid + ':read_by_uid', callback);
	}

	Topics.markAsRead = function(tid, uid) {

		db.setAdd('tid:' + tid + ':read_by_uid', uid);

		Topics.getTopicField(tid, 'cid', function(err, cid) {

			categories.isTopicsRead(cid, uid, function(read) {
				if (read) {
					categories.markAsRead(cid, uid);
				}
			});
		});

		user.notifications.getUnreadByUniqueId(uid, 'topic:' + tid, function(err, nids) {
			notifications.mark_read_multiple(nids, uid, function() {

			});
		});
	}

	Topics.hasReadTopics = function(tids, uid, callback) {
		var sets = [];

		for (var i = 0, ii = tids.length; i < ii; i++) {
			sets.push('tid:' + tids[i] + ':read_by_uid');
		}

		db.isMemberOfSets(sets, uid, function(err, hasRead) {
			callback(hasRead);
		});
	}

	Topics.hasReadTopic = function(tid, uid, callback) {
		db.isSetMember('tid:' + tid + ':read_by_uid', uid, function(err, hasRead) {

			if (err === null) {
				callback(hasRead);
			} else {
				console.log(err);
				callback(false);
			}
		});
	}

	Topics.getTeasers = function(tids, callback) {
		var teasers = [];
		if (Array.isArray(tids)) {
			async.eachSeries(tids, function(tid, next) {
				Topics.getTeaser(tid, function(err, teaser_info) {
					if (err) {
						teaser_info = {};
					}
					teasers.push(teaser_info);
					next();
				});
			}, function() {
				callback(teasers);
			});
		} else callback(teasers);
	}

	Topics.getTeaser = function(tid, callback) {
		threadTools.getLatestUndeletedPid(tid, function(err, pid) {
			if (err) {
				return callback(err, null);
			}

			posts.getPostFields(pid, ['pid', 'content', 'uid', 'timestamp'], function(err, postData) {
				if (err) {
					return callback(err, null);
				} else if(!postData) {
					return callback(new Error('no-teaser-found'));
				}

				user.getUserFields(postData.uid, ['username', 'userslug', 'picture'], function(err, userData) {
					if (err) {
						return callback(err, null);
					}

					var stripped = postData.content,
						timestamp = postData.timestamp,
						returnObj = {
							"pid": postData.pid,
							"username": userData.username || 'anonymous',
							"userslug": userData.userslug,
							"picture": userData.picture || gravatar.url('', {}, https = nconf.get('https')),
							"timestamp": timestamp
						};

					if (postData.content) {
						stripped = postData.content.replace(/>.+\n\n/, '');
						postTools.parse(stripped, function(err, stripped) {
							returnObj.text = utils.strip_tags(stripped);
							callback(null, returnObj);
						});
					} else {
						returnObj.text = '';
						callback(null, returnObj);
					}
				});
			});
		});
	}

	Topics.emitTitleTooShortAlert = function(socket) {
		socket.emit('event:alert', {
			type: 'danger',
			timeout: 2000,
			title: 'Title too short',
			message: "Please enter a longer title. At least " + meta.config.minimumTitleLength + " characters.",
			alert_id: 'post_error'
		});
	}

	Topics.getTopicField = function(tid, field, callback) {
		db.getObjectField('topic:' + tid, field, callback);
	}

	Topics.getTopicFields = function(tid, fields, callback) {
		db.getObjectFields('topic:' + tid, fields, callback);
	}

	Topics.setTopicField = function(tid, field, value, callback) {
		db.setObjectField('topic:' + tid, field, value, callback);
	}

	Topics.increasePostCount = function(tid, callback) {
		db.incrObjectField('topic:' + tid, 'postcount', callback);
	}

	Topics.increaseViewCount = function(tid, callback) {
		db.incrObjectField('topic:' + tid, 'viewcount', callback);
	}

	Topics.isLocked = function(tid, callback) {
		Topics.getTopicField(tid, 'locked', function(err, locked) {
			if(err) {
				return callback(err, null);
			}
			callback(null, parseInt(locked, 10) === 1);
		});
	}

	Topics.updateTimestamp = function(tid, timestamp) {
		db.sortedSetAdd('topics:recent', timestamp, tid);
		Topics.setTopicField(tid, 'lastposttime', timestamp);
	}

	Topics.addPostToTopic = function(tid, pid) {
		db.listAppend('tid:' + tid + ':posts', pid);
	}

	Topics.getPids = function(tid, callback) {
		db.getListRange('tid:' + tid + ':posts', 0, -1, callback);
	}

	Topics.getUids = function(tid, callback) {
		var uids = {};
		Topics.getPids(tid, function(err, pids) {

			function getUid(pid, next) {
				posts.getPostField(pid, 'uid', function(err, uid) {
					if (err)
						return next(err);
					uids[uid] = 1;
					next(null);
				});
			}

			async.each(pids, getUid, function(err) {
				if (err)
					return callback(err, null);

				callback(null, Object.keys(uids));
			});
		});
	}

	Topics.delete = function(tid) {
		Topics.setTopicField(tid, 'deleted', 1);
		db.sortedSetRemove('topics:recent', tid);

		Topics.getTopicField(tid, 'cid', function(err, cid) {
			feed.updateCategory(cid);
			db.incrObjectFieldBy('category:' + cid, 'topic_count', -1);
		});
	}

	Topics.restore = function(tid) {
		Topics.setTopicField(tid, 'deleted', 0);
		Topics.getTopicField(tid, 'lastposttime', function(err, lastposttime) {
			db.sortedSetAdd('topics:recent', lastposttime, tid);
		});

		Topics.getTopicField(tid, 'cid', function(err, cid) {
			feed.updateCategory(cid);
			db.incrObjectFieldBy('category:' + cid, 'topic_count', 1);
		});
	}

	Topics.reIndexTopic = function(tid, callback) {
		Topics.getPids(tid, function(err, pids) {
			if (err) {
				callback(err);
			} else {
				posts.reIndexPids(pids, function(err) {
					if (err) {
						callback(err);
					} else {
						callback(null);
					}
				});
			}
		});
	}

	Topics.reIndexAll = function(callback) {
		db.getSetMembers('topics:tid', function(err, tids) {
			if (err) {
				callback(err, null);
			} else {

				async.each(tids, Topics.reIndexTopic, function(err) {
					if (err) {
						callback(err, null);
					} else {
						callback(null, 'All topics reindexed.');
					}
				});
			}
		});
	}

}(exports));<|MERGE_RESOLUTION|>--- conflicted
+++ resolved
@@ -1,975 +1,944 @@
-var async = require('async'),
-	gravatar = require('gravatar'),
-	nconf = require('nconf'),
-	validator = require('validator'),
-	reds = require('reds'),
-	topicSearch = reds.createSearch('nodebbtopicsearch'),
-
-	db = require('./database'),
-	posts = require('./posts'),
-	utils = require('./../public/src/utils'),
-	user = require('./user'),
-	categories = require('./categories'),
-	categoryTools = require('./categoryTools'),
-	posts = require('./posts'),
-	threadTools = require('./threadTools'),
-	postTools = require('./postTools'),
-	notifications = require('./notifications'),
-	feed = require('./feed'),
-	favourites = require('./favourites'),
-	meta = require('./meta')
-
-	websockets = require('./websockets');
-
-
-(function(Topics) {
-
-	Topics.post = function(uid, title, content, cid, callback) {
-
-		categoryTools.privileges(cid, uid, function(err, privileges) {
-
-			if(err) {
-				return callback(err);
-			} else if(!privileges.write) {
-				return callback(new Error('no-privileges'));
-			} else if (!cid) {
-				return callback(new Error('invalid-cid'));
-			} else if (!title || title.length < meta.config.minimumTitleLength) {
-				return callback(new Error('title-too-short'), null);
-			} else if (!content || content.length < meta.config.miminumPostLength) {
-				return callback(new Error('content-too-short'), null);
-			}
-
-			if (content) {
-				content = content.trim();
-			}
-			if (title) {
-				title = title.trim();
-			}
-
-			user.getUserField(uid, 'lastposttime', function(err, lastposttime) {
-				if (err) {
-					return callback(err);
-				}
-
-				if(!lastposttime) {
-					lastposttime = 0;
-				}
-
-				if (Date.now() - lastposttime < meta.config.postDelay * 1000) {
-					return callback(new Error('too-many-posts'), null);
-				}
-
-				db.incrObjectField('global', 'nextTid', function(err, tid) {
-					if(err) {
-						return callback(err);
-					}
-
-					db.setAdd('topics:tid', tid);
-
-					var slug = tid + '/' + utils.slugify(title);
-					var timestamp = Date.now();
-					db.setObject('topic:' + tid, {
-						'tid': tid,
-						'uid': uid,
-						'cid': cid,
-						'title': title,
-						'slug': slug,
-						'timestamp': timestamp,
-						'lastposttime': 0,
-						'postcount': 0,
-						'viewcount': 0,
-						'locked': 0,
-						'deleted': 0,
-						'pinned': 0
-					});
-
-					topicSearch.index(title, tid);
-
-					user.addTopicIdToUser(uid, tid);
-
-					// let everyone know that there is an unread topic in this category
-					db.delete('cid:' + cid + ':read_by_uid', function(err, data) {
-						Topics.markAsRead(tid, uid);
-					});
-
-					// in future it may be possible to add topics to several categories, so leaving the door open here.
-					db.sortedSetAdd('categories:' + cid + ':tid', timestamp, tid);
-					db.incrObjectField('category:' + cid, 'topic_count');
-					db.incrObjectField('global', 'topicCount');
-
-					feed.updateCategory(cid);
-
-					posts.create(uid, tid, content, function(err, postData) {
-						if(err) {
-							return callback(err, null);
-						} else if(!postData) {
-							return callback(new Error('invalid-post'), null);
-						}
-
-						// Auto-subscribe the post creator to the newly created topic
-						threadTools.toggleFollow(tid, uid);
-
-						Topics.pushUnreadCount();
-
-						Topics.getTopicForCategoryView(tid, uid, function(topicData) {
-							topicData.unreplied = 1;
-
-							callback(null, {
-								topicData: topicData,
-								postData: postData
-							});
-						});
-					});
-				});
-			});
-		});
-	};
-
-	Topics.getTopicData = function(tid, callback) {
-		db.getObject('topic:' + tid, function(err, data) {
-			if(err) {
-				return callback(err, null);
-			}
-
-			if(data) {
-				data.title = validator.sanitize(data.title).escape();
-				if(data.timestamp) {
-					data.relativeTime = new Date(parseInt(data.timestamp, 10)).toISOString();
-				}
-			}
-
-			callback(null, data);
-		});
-	}
-
-	Topics.getTopicDataWithUser = function(tid, callback) {
-		Topics.getTopicData(tid, function(err, topic) {
-			if(err) {
-				return callback(err, null);
-			}
-
-			user.getUserFields(topic.uid, ['username', 'userslug', 'picture'] , function(err, userData) {
-				if(err) {
-					return callback(err, null);
-				}
-
-				topic.username = userData.username;
-				topic.userslug = userData.userslug
-				topic.picture = userData.picture;
-				callback(null, topic);
-			});
-		});
-	}
-
-	Topics.getTopicPosts = function(tid, start, end, current_user, callback) {
-		posts.getPostsByTid(tid, start, end, function(postData) {
-			if (Array.isArray(postData) && !postData.length) {
-				return callback([]);
-			}
-
-			for(var i=0; i<postData.length; ++i) {
-				postData[i].index = start + i;
-			}
-
-			postData = postData.filter(function(post) {
-				return parseInt(current_user, 10) !== 0 || parseInt(post.deleted, 10) === 0;
-			});
-
-			function getFavouritesData(next) {
-				var pids = [];
-				for (var i = 0; i < postData.length; ++i)
-					pids.push(postData[i].pid);
-
-				favourites.getFavouritesByPostIDs(pids, current_user, function(fav_data) {
-					next(null, fav_data);
-				});
-			}
-
-			function addUserInfoToPosts(next) {
-				function iterator(post, callback) {
-					posts.addUserInfoToPost(post, function() {
-						callback(null);
-					});
-				}
-
-				async.each(postData, iterator, function(err) {
-					next(err, null);
-				});
-			}
-
-			function getPrivileges(next) {
-				postTools.privileges(tid, current_user, function(privData) {
-					next(null, privData);
-				});
-			}
-
-			async.parallel([getFavouritesData, addUserInfoToPosts, getPrivileges], function(err, results) {
-				var fav_data = results[0],
-					privileges = results[2];
-
-				for (var i = 0; i < postData.length; ++i) {
-					postData[i].favourited = fav_data[postData[i].pid] === 1;
-					postData[i].display_moderator_tools = ((current_user != 0) && (postData[i].uid == current_user || privileges.editable));
-				}
-
-				callback(postData);
-			});
-		});
-	}
-
-	Topics.getCategoryData = function(tid, callback) {
-		Topics.getTopicField(tid, 'cid', function(err, cid) {
-			categories.getCategoryData(cid, callback);
-		});
-	}
-
-	Topics.getLatestTopics = function(current_user, start, end, term, callback) {
-
-		var timestamp = Date.now();
-
-		var terms = {
-			day: 86400000,
-			week: 604800000,
-			month: 2592000000
-		};
-
-		var since = terms['day'];
-		if(terms[term])
-			since = terms[term];
-
-		var args = ['topics:recent', '+inf', timestamp - since, 'LIMIT', start, end - start + 1];
-		db.getSortedSetRevRangeByScore(args, function(err, tids) {
-			if (err) {
-				return callback(err);
-			}
-
-			var latestTopics = {
-				'no_topics_message': 'hidden',
-				'topics': []
-			};
-
-			if (!tids || !tids.length) {
-				latestTopics.no_topics_message = 'show';
-				callback(err, latestTopics);
-				return;
-			}
-
-			Topics.getTopicsByTids(tids, current_user, function(topicData) {
-				latestTopics.topics = topicData;
-				callback(err, latestTopics);
-			});
-		});
-	}
-
-	Topics.getTotalUnread = function(uid, callback) {
-
-		var unreadTids = [],
-			start = 0,
-			stop = 21,
-			done = false;
-
-		async.whilst(
-			function() {
-				return unreadTids.length < 21 && !done;
-			},
-			function(callback) {
-				db.getSortedSetRevRange('topics:recent', start, stop, function(err, tids) {
-
-					if (err)
-						return callback(err);
-
-					if (tids && !tids.length) {
-						done = true;
-						return callback(null);
-					}
-
-					Topics.hasReadTopics(tids, uid, function(read) {
-
-						var newtids = tids.filter(function(tid, index, self) {
-							return read[index] === 0;
-						});
-
-						unreadTids.push.apply(unreadTids, newtids);
-
-						start = stop + 1;
-						stop = start + 21;
-						callback(null);
-					});
-				});
-			},
-			function(err) {
-				callback({
-					count: unreadTids.length
-				});
-			}
-		);
-	};
-
-	Topics.getUnreadTids = function(uid, start, stop, callback) {
-		var unreadTids = [],
-			done = false;
-
-		function continueCondition() {
-			return unreadTids.length < 20 && !done;
-		}
-
-		async.whilst(continueCondition, function(callback) {
-			RDB.zrevrange('topics:recent', start, stop, function(err, tids) {
-				if (err) {
-					return callback(err);
-				}
-
-				if (tids && !tids.length) {
-					done = true;
-					return callback(null);
-				}
-
-				if (uid === 0) {
-					unreadTids.push.apply(unreadTids, tids);
-					callback(null);
-				} else {
-					Topics.hasReadTopics(tids, uid, function(read) {
-
-						var newtids = tids.filter(function(tid, index, self) {
-							return parseInt(read[index], 10) === 0;
-						});
-
-						unreadTids.push.apply(unreadTids, newtids);
-
-						if(continueCondition()) {
-							start = stop + 1;
-							stop = start + 19;
-						}
-
-						callback(null);
-					});
-				}
-			});
-		}, function(err) {
-			callback(err, unreadTids);
-		});
-	};
-
-	Topics.getUnreadTopics = function(uid, start, stop, callback) {
-		var unreadTopics = {
-			'category_name': 'Unread',
-			'show_sidebar': 'hidden',
-			'show_topic_button': 'hidden',
-			'show_markallread_button': 'show',
-			'no_topics_message': 'hidden',
-			'topic_row_size': 'col-md-12',
-			'topics': []
-		};
-
-		function noUnreadTopics() {
-			unreadTopics.no_topics_message = 'show';
-			unreadTopics.show_markallread_button = 'hidden';
-			callback(unreadTopics);
-		}
-
-		function sendUnreadTopics(topicIds) {
-			Topics.getTopicsByTids(topicIds, uid, function(topicData) {
-				unreadTopics.topics = topicData;
-				unreadTopics.nextStart = start + topicIds.length;
-				if (!topicData || topicData.length === 0) {
-					unreadTopics.no_topics_message = 'show';
-				}
-				if (uid === 0 || topicData.length === 0) {
-					unreadTopics.show_markallread_button = 'hidden';
-				}
-
-				callback(unreadTopics);
-			});
-		}
-
-<<<<<<< HEAD
-		var unreadTids = [],
-			done = false;
-
-		function continueCondition() {
-			return unreadTids.length < 20 && !done;
-		}
-
-		async.whilst(
-			continueCondition,
-			function(callback) {
-				db.getSortedSetRevRange('topics:recent', start, stop, function(err, tids) {
-					if (err)
-						return callback(err);
-
-					if (tids && !tids.length) {
-						done = true;
-						return callback(null);
-					}
-
-					if (uid === 0) {
-						unreadTids.push.apply(unreadTids, tids);
-						callback(null);
-					} else {
-						Topics.hasReadTopics(tids, uid, function(read) {
-
-							var newtids = tids.filter(function(tid, index, self) {
-								return parseInt(read[index], 10) === 0;
-							});
-=======
-		Topics.getUnreadTids(uid, start, stop, function(err, unreadTids) {
-			if (err) {
-				return callback([]);
-			}
->>>>>>> 041e77f6
-
-			if (unreadTids.length) {
-				sendUnreadTopics(unreadTids);
-			} else {
-				noUnreadTopics();
-			}
-		});
-	};
-
-	Topics.pushUnreadCount = function(uids, callback) {
-		if (uids == 0) throw new Error();
-		if (!uids) {
-			clients = websockets.getConnectedClients();
-			uids = Object.keys(clients);
-		} else if (!Array.isArray(uids)) {
-			uids = [uids];
-		}
-
-		async.each(uids, function(uid, next) {
-			Topics.getUnreadTids(uid, 0, 19, function(err, tids) {
-				websockets.in('uid_' + uid).emit('event:unread.updateCount', tids.length);
-				next();
-			});
-		}, function(err) {
-			if (err) {
-				winston.error(err.message);
-			}
-
-			if (callback) {
-				callback();
-			}
-		});
-	};
-
-	Topics.getTopicsByTids = function(tids, current_user, callback, category_id) {
-
-		var retrieved_topics = [];
-
-		if (!Array.isArray(tids) || tids.length === 0) {
-			callback(retrieved_topics);
-			return;
-		}
-
-		function getTopicInfo(topicData, callback) {
-
-			function getUserInfo(next) {
-				user.getUserFields(topicData.uid, ['username', 'userslug', 'picture'], next);
-			}
-
-			function hasReadTopic(next) {
-				Topics.hasReadTopic(topicData.tid, current_user, function(hasRead) {
-					next(null, hasRead);
-				});
-			}
-
-			function getTeaserInfo(next) {
-				Topics.getTeaser(topicData.tid, function(err, teaser) {
-					next(null, teaser || {});
-				});
-			}
-
-			// temporary. I don't think this call should belong here
-
-			function getPrivileges(next) {
-				categoryTools.privileges(category_id, current_user, function(err, user_privs) {
-					next(err, user_privs);
-				});
-			}
-
-			function getCategoryInfo(next) {
-				categories.getCategoryFields(topicData.cid, ['name', 'slug', 'icon'], function(err, categoryData) {
-					next(err, categoryData);
-				});
-			}
-
-			async.parallel([getUserInfo, hasReadTopic, getTeaserInfo, getPrivileges, getCategoryInfo], function(err, results) {
-				callback({
-					username: results[0].username,
-					userslug: results[0].userslug,
-					picture: results[0].picture,
-					userbanned: results[0].banned,
-					hasread: results[1],
-					teaserInfo: results[2],
-					privileges: results[3],
-					categoryData: results[4]
-				});
-			});
-		}
-
-		function isTopicVisible(topicData, topicInfo) {
-			var deleted = parseInt(topicData.deleted, 10) !== 0;
-			return !deleted || (deleted && topicInfo.privileges.view_deleted) || topicData.uid === current_user;
-		}
-
-		function loadTopic(tid, callback) {
-			Topics.getTopicData(tid, function(err, topicData) {
-				if (!topicData) {
-					return callback(null);
-				}
-
-				getTopicInfo(topicData, function(topicInfo) {
-
-					topicData['pin-icon'] = parseInt(topicData.pinned, 10) === 1 ? 'fa-thumb-tack' : 'none';
-					topicData['lock-icon'] = parseInt(topicData.locked, 10) === 1 ? 'fa-lock' : 'none';
-					topicData['deleted-class'] = parseInt(topicData.deleted, 10) === 1 ? 'deleted' : '';
-
-					topicData.unreplied = parseInt(topicData.postcount, 10) === 1;
-					topicData.username = topicInfo.username || 'anonymous';
-					topicData.userslug = topicInfo.userslug || '';
-					topicData.picture = topicInfo.picture || gravatar.url('', {}, https = nconf.get('https'));
-					topicData.categoryIcon = topicInfo.categoryData.icon;
-					topicData.categoryName = topicInfo.categoryData.name;
-					topicData.categorySlug = topicInfo.categoryData.slug;
-					topicData.badgeclass = (topicInfo.hasread && parseInt(current_user, 10) !== 0) ? '' : 'badge-important';
-					topicData.teaser_text = topicInfo.teaserInfo.text || '',
-					topicData.teaser_username = topicInfo.teaserInfo.username || '';
-					topicData.teaser_userslug = topicInfo.teaserInfo.userslug || '';
-					topicData.teaser_userpicture = topicInfo.teaserInfo.picture || gravatar.url('', {}, https = nconf.get('https'));
-					topicData.teaser_pid = topicInfo.teaserInfo.pid;
-					topicData.teaser_timestamp = topicInfo.teaserInfo.timestamp ? (new Date(parseInt(topicInfo.teaserInfo.timestamp, 10)).toISOString()) : '';
-
-					if (isTopicVisible(topicData, topicInfo))
-						retrieved_topics.push(topicData);
-
-					callback(null);
-				});
-			});
-		}
-
-		async.eachSeries(tids, loadTopic, function(err) {
-			if (!err) {
-				callback(retrieved_topics);
-			}
-		});
-
-	}
-
-	Topics.getTopicWithPosts = function(tid, current_user, start, end, quiet, callback) {
-		threadTools.exists(tid, function(exists) {
-			if (!exists) {
-				return callback(new Error('Topic tid \'' + tid + '\' not found'));
-			}
-
-			// "quiet" is used for things like RSS feed updating, HTML parsing for non-js users, etc
-			if (!quiet) {
-				Topics.markAsRead(tid, current_user);
-				Topics.pushUnreadCount(current_user);
-				Topics.increaseViewCount(tid);
-			}
-
-			function getTopicData(next) {
-				Topics.getTopicData(tid, next);
-			};
-
-			function getTopicPosts(next) {
-				Topics.getTopicPosts(tid, start, end, current_user, function(topicPosts) {
-					next(null, topicPosts);
-				});
-			};
-
-			function getPrivileges(next) {
-				threadTools.privileges(tid, current_user, next);
-			};
-
-			function getCategoryData(next) {
-				Topics.getCategoryData(tid, next);
-			};
-
-			async.parallel([getTopicData, getTopicPosts, getPrivileges, getCategoryData], function(err, results) {
-				if (err) {
-					winston.error('[Topics.getTopicWithPosts] Could not retrieve topic data: ', err.message);
-					callback(err, null);
-					return;
-				}
-
-				var topicData = results[0],
-					topicPosts = results[1],
-					privileges = results[2],
-					categoryData = results[3];
-
-				callback(null, {
-					'topic_name': topicData.title,
-					'category_name': categoryData.name,
-					'category_slug': categoryData.slug,
-					'locked': topicData.locked,
-					'deleted': topicData.deleted,
-					'pinned': topicData.pinned,
-					'slug': topicData.slug,
-					'postcount': topicData.postcount,
-					'viewcount': topicData.viewcount,
-					'unreplied': topicData.postcount > 1,
-					'topic_id': tid,
-					'expose_tools': privileges.editable ? 1 : 0,
-					'posts': topicPosts
-				});
-			});
-		});
-	}
-
-
-	Topics.getTopicForCategoryView = function(tid, uid, callback) {
-
-		function getTopicData(next) {
-			Topics.getTopicDataWithUser(tid, next);
-		}
-
-		function getReadStatus(next) {
-			if (uid && parseInt(uid, 10) > 0) {
-				Topics.hasReadTopic(tid, uid, function(read) {
-					next(null, read);
-				});
-			} else {
-				next(null, null);
-			}
-		}
-
-		function getTeaser(next) {
-			Topics.getTeaser(tid, function(err, teaser) {
-				if (err) teaser = {};
-				next(null, teaser);
-			});
-		}
-
-		async.parallel([getTopicData, getReadStatus, getTeaser], function(err, results) {
-			if (err) {
-				throw new Error(err);
-			}
-
-			var topicData = results[0],
-				hasRead = results[1],
-				teaser = results[2];
-
-			topicData['pin-icon'] = parseInt(topicData.pinned, 10) === 1 ? 'fa-thumb-tack' : 'none';
-			topicData['lock-icon'] = parseInt(topicData.locked, 10) === 1 ? 'fa-lock' : 'none';
-
-			topicData.badgeclass = hasRead ? '' : 'badge-important';
-			topicData.teaser_text = teaser.text || '';
-			topicData.teaser_username = teaser.username || '';
-			topicData.teaser_userslug = teaser.userslug || '';
-			topicData.userslug = teaser.userslug || '';
-			topicData.teaser_timestamp = teaser.timestamp ? (new Date(parseInt(teaser.timestamp,10)).toISOString()) : '';
-			topicData.teaser_userpicture = teaser.picture;
-
-			callback(topicData);
-		});
-	}
-
-	Topics.getAllTopics = function(limit, after, callback) {
-		db.getSetMembers('topics:tid', function(err, tids) {
-			if(err) {
-				return callback(err, null);
-			}
-
-			var topics = [],
-				numTids, x;
-
-			// Sort into ascending order
-			tids.sort(function(a, b) {
-				return a - b;
-			});
-
-			// Eliminate everything after the "after" tid
-			if (after) {
-				for (x = 0, numTids = tids.length; x < numTids; x++) {
-					if (tids[x] >= after) {
-						tids = tids.slice(0, x);
-						break;
-					}
-				}
-			}
-
-			if (limit) {
-				if (limit > 0 && limit < tids.length) {
-					tids = tids.slice(tids.length - limit);
-				}
-			}
-
-			// Sort into descending order
-			tids.sort(function(a, b) {
-				return b - a;
-			});
-
-			async.each(tids, function(tid, next) {
-				Topics.getTopicDataWithUser(tid, function(err, topicData) {
-					topics.push(topicData);
-					next();
-				});
-			}, function(err) {
-				callback(err, topics);
-			});
-		});
-	}
-
-	Topics.markAllRead = function(uid, callback) {
-		db.getSetMembers('topics:tid', function(err, tids) {
-			if (err) {
-				return callback(err, null);
-			}
-
-			if (tids && tids.length) {
-				for (var i = 0; i < tids.length; ++i) {
-					Topics.markAsRead(tids[i], uid);
-				}
-			}
-
-			callback(null, true);
-		});
-	}
-
-	Topics.getTitleByPid = function(pid, callback) {
-		posts.getPostField(pid, 'tid', function(err, tid) {
-			Topics.getTopicField(tid, 'title', function(err, title) {
-				callback(title);
-			});
-		});
-	}
-
-	Topics.markUnRead = function(tid, callback) {
-		db.delete('tid:' + tid + ':read_by_uid', callback);
-	}
-
-	Topics.markAsRead = function(tid, uid) {
-
-		db.setAdd('tid:' + tid + ':read_by_uid', uid);
-
-		Topics.getTopicField(tid, 'cid', function(err, cid) {
-
-			categories.isTopicsRead(cid, uid, function(read) {
-				if (read) {
-					categories.markAsRead(cid, uid);
-				}
-			});
-		});
-
-		user.notifications.getUnreadByUniqueId(uid, 'topic:' + tid, function(err, nids) {
-			notifications.mark_read_multiple(nids, uid, function() {
-
-			});
-		});
-	}
-
-	Topics.hasReadTopics = function(tids, uid, callback) {
-		var sets = [];
-
-		for (var i = 0, ii = tids.length; i < ii; i++) {
-			sets.push('tid:' + tids[i] + ':read_by_uid');
-		}
-
-		db.isMemberOfSets(sets, uid, function(err, hasRead) {
-			callback(hasRead);
-		});
-	}
-
-	Topics.hasReadTopic = function(tid, uid, callback) {
-		db.isSetMember('tid:' + tid + ':read_by_uid', uid, function(err, hasRead) {
-
-			if (err === null) {
-				callback(hasRead);
-			} else {
-				console.log(err);
-				callback(false);
-			}
-		});
-	}
-
-	Topics.getTeasers = function(tids, callback) {
-		var teasers = [];
-		if (Array.isArray(tids)) {
-			async.eachSeries(tids, function(tid, next) {
-				Topics.getTeaser(tid, function(err, teaser_info) {
-					if (err) {
-						teaser_info = {};
-					}
-					teasers.push(teaser_info);
-					next();
-				});
-			}, function() {
-				callback(teasers);
-			});
-		} else callback(teasers);
-	}
-
-	Topics.getTeaser = function(tid, callback) {
-		threadTools.getLatestUndeletedPid(tid, function(err, pid) {
-			if (err) {
-				return callback(err, null);
-			}
-
-			posts.getPostFields(pid, ['pid', 'content', 'uid', 'timestamp'], function(err, postData) {
-				if (err) {
-					return callback(err, null);
-				} else if(!postData) {
-					return callback(new Error('no-teaser-found'));
-				}
-
-				user.getUserFields(postData.uid, ['username', 'userslug', 'picture'], function(err, userData) {
-					if (err) {
-						return callback(err, null);
-					}
-
-					var stripped = postData.content,
-						timestamp = postData.timestamp,
-						returnObj = {
-							"pid": postData.pid,
-							"username": userData.username || 'anonymous',
-							"userslug": userData.userslug,
-							"picture": userData.picture || gravatar.url('', {}, https = nconf.get('https')),
-							"timestamp": timestamp
-						};
-
-					if (postData.content) {
-						stripped = postData.content.replace(/>.+\n\n/, '');
-						postTools.parse(stripped, function(err, stripped) {
-							returnObj.text = utils.strip_tags(stripped);
-							callback(null, returnObj);
-						});
-					} else {
-						returnObj.text = '';
-						callback(null, returnObj);
-					}
-				});
-			});
-		});
-	}
-
-	Topics.emitTitleTooShortAlert = function(socket) {
-		socket.emit('event:alert', {
-			type: 'danger',
-			timeout: 2000,
-			title: 'Title too short',
-			message: "Please enter a longer title. At least " + meta.config.minimumTitleLength + " characters.",
-			alert_id: 'post_error'
-		});
-	}
-
-	Topics.getTopicField = function(tid, field, callback) {
-		db.getObjectField('topic:' + tid, field, callback);
-	}
-
-	Topics.getTopicFields = function(tid, fields, callback) {
-		db.getObjectFields('topic:' + tid, fields, callback);
-	}
-
-	Topics.setTopicField = function(tid, field, value, callback) {
-		db.setObjectField('topic:' + tid, field, value, callback);
-	}
-
-	Topics.increasePostCount = function(tid, callback) {
-		db.incrObjectField('topic:' + tid, 'postcount', callback);
-	}
-
-	Topics.increaseViewCount = function(tid, callback) {
-		db.incrObjectField('topic:' + tid, 'viewcount', callback);
-	}
-
-	Topics.isLocked = function(tid, callback) {
-		Topics.getTopicField(tid, 'locked', function(err, locked) {
-			if(err) {
-				return callback(err, null);
-			}
-			callback(null, parseInt(locked, 10) === 1);
-		});
-	}
-
-	Topics.updateTimestamp = function(tid, timestamp) {
-		db.sortedSetAdd('topics:recent', timestamp, tid);
-		Topics.setTopicField(tid, 'lastposttime', timestamp);
-	}
-
-	Topics.addPostToTopic = function(tid, pid) {
-		db.listAppend('tid:' + tid + ':posts', pid);
-	}
-
-	Topics.getPids = function(tid, callback) {
-		db.getListRange('tid:' + tid + ':posts', 0, -1, callback);
-	}
-
-	Topics.getUids = function(tid, callback) {
-		var uids = {};
-		Topics.getPids(tid, function(err, pids) {
-
-			function getUid(pid, next) {
-				posts.getPostField(pid, 'uid', function(err, uid) {
-					if (err)
-						return next(err);
-					uids[uid] = 1;
-					next(null);
-				});
-			}
-
-			async.each(pids, getUid, function(err) {
-				if (err)
-					return callback(err, null);
-
-				callback(null, Object.keys(uids));
-			});
-		});
-	}
-
-	Topics.delete = function(tid) {
-		Topics.setTopicField(tid, 'deleted', 1);
-		db.sortedSetRemove('topics:recent', tid);
-
-		Topics.getTopicField(tid, 'cid', function(err, cid) {
-			feed.updateCategory(cid);
-			db.incrObjectFieldBy('category:' + cid, 'topic_count', -1);
-		});
-	}
-
-	Topics.restore = function(tid) {
-		Topics.setTopicField(tid, 'deleted', 0);
-		Topics.getTopicField(tid, 'lastposttime', function(err, lastposttime) {
-			db.sortedSetAdd('topics:recent', lastposttime, tid);
-		});
-
-		Topics.getTopicField(tid, 'cid', function(err, cid) {
-			feed.updateCategory(cid);
-			db.incrObjectFieldBy('category:' + cid, 'topic_count', 1);
-		});
-	}
-
-	Topics.reIndexTopic = function(tid, callback) {
-		Topics.getPids(tid, function(err, pids) {
-			if (err) {
-				callback(err);
-			} else {
-				posts.reIndexPids(pids, function(err) {
-					if (err) {
-						callback(err);
-					} else {
-						callback(null);
-					}
-				});
-			}
-		});
-	}
-
-	Topics.reIndexAll = function(callback) {
-		db.getSetMembers('topics:tid', function(err, tids) {
-			if (err) {
-				callback(err, null);
-			} else {
-
-				async.each(tids, Topics.reIndexTopic, function(err) {
-					if (err) {
-						callback(err, null);
-					} else {
-						callback(null, 'All topics reindexed.');
-					}
-				});
-			}
-		});
-	}
-
+var async = require('async'),
+	gravatar = require('gravatar'),
+	nconf = require('nconf'),
+	validator = require('validator'),
+	reds = require('reds'),
+	topicSearch = reds.createSearch('nodebbtopicsearch'),
+
+	db = require('./database'),
+	posts = require('./posts'),
+	utils = require('./../public/src/utils'),
+	user = require('./user'),
+	categories = require('./categories'),
+	categoryTools = require('./categoryTools'),
+	posts = require('./posts'),
+	threadTools = require('./threadTools'),
+	postTools = require('./postTools'),
+	notifications = require('./notifications'),
+	feed = require('./feed'),
+	favourites = require('./favourites'),
+	meta = require('./meta')
+
+	websockets = require('./websockets');
+
+
+(function(Topics) {
+
+	Topics.post = function(uid, title, content, cid, callback) {
+
+		categoryTools.privileges(cid, uid, function(err, privileges) {
+
+			if(err) {
+				return callback(err);
+			} else if(!privileges.write) {
+				return callback(new Error('no-privileges'));
+			} else if (!cid) {
+				return callback(new Error('invalid-cid'));
+			} else if (!title || title.length < meta.config.minimumTitleLength) {
+				return callback(new Error('title-too-short'), null);
+			} else if (!content || content.length < meta.config.miminumPostLength) {
+				return callback(new Error('content-too-short'), null);
+			}
+
+			if (content) {
+				content = content.trim();
+			}
+			if (title) {
+				title = title.trim();
+			}
+
+			user.getUserField(uid, 'lastposttime', function(err, lastposttime) {
+				if (err) {
+					return callback(err);
+				}
+
+				if(!lastposttime) {
+					lastposttime = 0;
+				}
+
+				if (Date.now() - lastposttime < meta.config.postDelay * 1000) {
+					return callback(new Error('too-many-posts'), null);
+				}
+
+				db.incrObjectField('global', 'nextTid', function(err, tid) {
+					if(err) {
+						return callback(err);
+					}
+
+					db.setAdd('topics:tid', tid);
+
+					var slug = tid + '/' + utils.slugify(title);
+					var timestamp = Date.now();
+					db.setObject('topic:' + tid, {
+						'tid': tid,
+						'uid': uid,
+						'cid': cid,
+						'title': title,
+						'slug': slug,
+						'timestamp': timestamp,
+						'lastposttime': 0,
+						'postcount': 0,
+						'viewcount': 0,
+						'locked': 0,
+						'deleted': 0,
+						'pinned': 0
+					});
+
+					topicSearch.index(title, tid);
+
+					user.addTopicIdToUser(uid, tid);
+
+					// let everyone know that there is an unread topic in this category
+					db.delete('cid:' + cid + ':read_by_uid', function(err, data) {
+						Topics.markAsRead(tid, uid);
+					});
+
+					// in future it may be possible to add topics to several categories, so leaving the door open here.
+					db.sortedSetAdd('categories:' + cid + ':tid', timestamp, tid);
+					db.incrObjectField('category:' + cid, 'topic_count');
+					db.incrObjectField('global', 'topicCount');
+
+					feed.updateCategory(cid);
+
+					posts.create(uid, tid, content, function(err, postData) {
+						if(err) {
+							return callback(err, null);
+						} else if(!postData) {
+							return callback(new Error('invalid-post'), null);
+						}
+
+						// Auto-subscribe the post creator to the newly created topic
+						threadTools.toggleFollow(tid, uid);
+
+						Topics.pushUnreadCount();
+
+						Topics.getTopicForCategoryView(tid, uid, function(topicData) {
+							topicData.unreplied = 1;
+
+							callback(null, {
+								topicData: topicData,
+								postData: postData
+							});
+						});
+					});
+				});
+			});
+		});
+	};
+
+	Topics.getTopicData = function(tid, callback) {
+		db.getObject('topic:' + tid, function(err, data) {
+			if(err) {
+				return callback(err, null);
+			}
+
+			if(data) {
+				data.title = validator.sanitize(data.title).escape();
+				if(data.timestamp) {
+					data.relativeTime = new Date(parseInt(data.timestamp, 10)).toISOString();
+				}
+			}
+
+			callback(null, data);
+		});
+	}
+
+	Topics.getTopicDataWithUser = function(tid, callback) {
+		Topics.getTopicData(tid, function(err, topic) {
+			if(err) {
+				return callback(err, null);
+			}
+
+			user.getUserFields(topic.uid, ['username', 'userslug', 'picture'] , function(err, userData) {
+				if(err) {
+					return callback(err, null);
+				}
+
+				topic.username = userData.username;
+				topic.userslug = userData.userslug
+				topic.picture = userData.picture;
+				callback(null, topic);
+			});
+		});
+	}
+
+	Topics.getTopicPosts = function(tid, start, end, current_user, callback) {
+		posts.getPostsByTid(tid, start, end, function(postData) {
+			if (Array.isArray(postData) && !postData.length) {
+				return callback([]);
+			}
+
+			for(var i=0; i<postData.length; ++i) {
+				postData[i].index = start + i;
+			}
+
+			postData = postData.filter(function(post) {
+				return parseInt(current_user, 10) !== 0 || parseInt(post.deleted, 10) === 0;
+			});
+
+			function getFavouritesData(next) {
+				var pids = [];
+				for (var i = 0; i < postData.length; ++i)
+					pids.push(postData[i].pid);
+
+				favourites.getFavouritesByPostIDs(pids, current_user, function(fav_data) {
+					next(null, fav_data);
+				});
+			}
+
+			function addUserInfoToPosts(next) {
+				function iterator(post, callback) {
+					posts.addUserInfoToPost(post, function() {
+						callback(null);
+					});
+				}
+
+				async.each(postData, iterator, function(err) {
+					next(err, null);
+				});
+			}
+
+			function getPrivileges(next) {
+				postTools.privileges(tid, current_user, function(privData) {
+					next(null, privData);
+				});
+			}
+
+			async.parallel([getFavouritesData, addUserInfoToPosts, getPrivileges], function(err, results) {
+				var fav_data = results[0],
+					privileges = results[2];
+
+				for (var i = 0; i < postData.length; ++i) {
+					postData[i].favourited = fav_data[postData[i].pid] === 1;
+					postData[i].display_moderator_tools = ((current_user != 0) && (postData[i].uid == current_user || privileges.editable));
+				}
+
+				callback(postData);
+			});
+		});
+	}
+
+	Topics.getCategoryData = function(tid, callback) {
+		Topics.getTopicField(tid, 'cid', function(err, cid) {
+			categories.getCategoryData(cid, callback);
+		});
+	}
+
+	Topics.getLatestTopics = function(current_user, start, end, term, callback) {
+
+		var timestamp = Date.now();
+
+		var terms = {
+			day: 86400000,
+			week: 604800000,
+			month: 2592000000
+		};
+
+		var since = terms['day'];
+		if(terms[term])
+			since = terms[term];
+
+		var args = ['topics:recent', '+inf', timestamp - since, 'LIMIT', start, end - start + 1];
+		db.getSortedSetRevRangeByScore(args, function(err, tids) {
+			if (err) {
+				return callback(err);
+			}
+
+			var latestTopics = {
+				'no_topics_message': 'hidden',
+				'topics': []
+			};
+
+			if (!tids || !tids.length) {
+				latestTopics.no_topics_message = 'show';
+				callback(err, latestTopics);
+				return;
+			}
+
+			Topics.getTopicsByTids(tids, current_user, function(topicData) {
+				latestTopics.topics = topicData;
+				callback(err, latestTopics);
+			});
+		});
+	}
+
+	Topics.getTotalUnread = function(uid, callback) {
+
+		var unreadTids = [],
+			start = 0,
+			stop = 21,
+			done = false;
+
+		async.whilst(
+			function() {
+				return unreadTids.length < 21 && !done;
+			},
+			function(callback) {
+				db.getSortedSetRevRange('topics:recent', start, stop, function(err, tids) {
+
+					if (err)
+						return callback(err);
+
+					if (tids && !tids.length) {
+						done = true;
+						return callback(null);
+					}
+
+					Topics.hasReadTopics(tids, uid, function(read) {
+
+						var newtids = tids.filter(function(tid, index, self) {
+							return read[index] === 0;
+						});
+
+						unreadTids.push.apply(unreadTids, newtids);
+
+						start = stop + 1;
+						stop = start + 21;
+						callback(null);
+					});
+				});
+			},
+			function(err) {
+				callback({
+					count: unreadTids.length
+				});
+			}
+		);
+	};
+
+	Topics.getUnreadTids = function(uid, start, stop, callback) {
+		var unreadTids = [],
+			done = false;
+
+		function continueCondition() {
+			return unreadTids.length < 20 && !done;
+		}
+
+		async.whilst(continueCondition, function(callback) {
+			RDB.zrevrange('topics:recent', start, stop, function(err, tids) {
+				if (err) {
+					return callback(err);
+				}
+
+				if (tids && !tids.length) {
+					done = true;
+					return callback(null);
+				}
+
+				if (uid === 0) {
+					unreadTids.push.apply(unreadTids, tids);
+					callback(null);
+				} else {
+					Topics.hasReadTopics(tids, uid, function(read) {
+
+						var newtids = tids.filter(function(tid, index, self) {
+							return parseInt(read[index], 10) === 0;
+						});
+
+						unreadTids.push.apply(unreadTids, newtids);
+
+						if(continueCondition()) {
+							start = stop + 1;
+							stop = start + 19;
+						}
+
+						callback(null);
+					});
+				}
+			});
+		}, function(err) {
+			callback(err, unreadTids);
+		});
+	};
+
+	Topics.getUnreadTopics = function(uid, start, stop, callback) {
+		var unreadTopics = {
+			'category_name': 'Unread',
+			'show_sidebar': 'hidden',
+			'show_topic_button': 'hidden',
+			'show_markallread_button': 'show',
+			'no_topics_message': 'hidden',
+			'topic_row_size': 'col-md-12',
+			'topics': []
+		};
+
+		function noUnreadTopics() {
+			unreadTopics.no_topics_message = 'show';
+			unreadTopics.show_markallread_button = 'hidden';
+			callback(unreadTopics);
+		}
+
+		function sendUnreadTopics(topicIds) {
+			Topics.getTopicsByTids(topicIds, uid, function(topicData) {
+				unreadTopics.topics = topicData;
+				unreadTopics.nextStart = start + topicIds.length;
+				if (!topicData || topicData.length === 0) {
+					unreadTopics.no_topics_message = 'show';
+				}
+				if (uid === 0 || topicData.length === 0) {
+					unreadTopics.show_markallread_button = 'hidden';
+				}
+
+				callback(unreadTopics);
+			});
+		}
+
+		Topics.getUnreadTids(uid, start, stop, function(err, unreadTids) {
+			if (err) {
+				return callback([]);
+			}
+
+			if (unreadTids.length) {
+				sendUnreadTopics(unreadTids);
+			} else {
+				noUnreadTopics();
+			}
+		});
+	};
+
+	Topics.pushUnreadCount = function(uids, callback) {
+		if (uids == 0) throw new Error();
+		if (!uids) {
+			clients = websockets.getConnectedClients();
+			uids = Object.keys(clients);
+		} else if (!Array.isArray(uids)) {
+			uids = [uids];
+		}
+
+		async.each(uids, function(uid, next) {
+			Topics.getUnreadTids(uid, 0, 19, function(err, tids) {
+				websockets.in('uid_' + uid).emit('event:unread.updateCount', tids.length);
+				next();
+			});
+		}, function(err) {
+			if (err) {
+				winston.error(err.message);
+			}
+
+			if (callback) {
+				callback();
+			}
+		});
+	};
+
+	Topics.getTopicsByTids = function(tids, current_user, callback, category_id) {
+
+		var retrieved_topics = [];
+
+		if (!Array.isArray(tids) || tids.length === 0) {
+			callback(retrieved_topics);
+			return;
+		}
+
+		function getTopicInfo(topicData, callback) {
+
+			function getUserInfo(next) {
+				user.getUserFields(topicData.uid, ['username', 'userslug', 'picture'], next);
+			}
+
+			function hasReadTopic(next) {
+				Topics.hasReadTopic(topicData.tid, current_user, function(hasRead) {
+					next(null, hasRead);
+				});
+			}
+
+			function getTeaserInfo(next) {
+				Topics.getTeaser(topicData.tid, function(err, teaser) {
+					next(null, teaser || {});
+				});
+			}
+
+			// temporary. I don't think this call should belong here
+
+			function getPrivileges(next) {
+				categoryTools.privileges(category_id, current_user, function(err, user_privs) {
+					next(err, user_privs);
+				});
+			}
+
+			function getCategoryInfo(next) {
+				categories.getCategoryFields(topicData.cid, ['name', 'slug', 'icon'], function(err, categoryData) {
+					next(err, categoryData);
+				});
+			}
+
+			async.parallel([getUserInfo, hasReadTopic, getTeaserInfo, getPrivileges, getCategoryInfo], function(err, results) {
+				callback({
+					username: results[0].username,
+					userslug: results[0].userslug,
+					picture: results[0].picture,
+					userbanned: results[0].banned,
+					hasread: results[1],
+					teaserInfo: results[2],
+					privileges: results[3],
+					categoryData: results[4]
+				});
+			});
+		}
+
+		function isTopicVisible(topicData, topicInfo) {
+			var deleted = parseInt(topicData.deleted, 10) !== 0;
+			return !deleted || (deleted && topicInfo.privileges.view_deleted) || topicData.uid === current_user;
+		}
+
+		function loadTopic(tid, callback) {
+			Topics.getTopicData(tid, function(err, topicData) {
+				if (!topicData) {
+					return callback(null);
+				}
+
+				getTopicInfo(topicData, function(topicInfo) {
+
+					topicData['pin-icon'] = parseInt(topicData.pinned, 10) === 1 ? 'fa-thumb-tack' : 'none';
+					topicData['lock-icon'] = parseInt(topicData.locked, 10) === 1 ? 'fa-lock' : 'none';
+					topicData['deleted-class'] = parseInt(topicData.deleted, 10) === 1 ? 'deleted' : '';
+
+					topicData.unreplied = parseInt(topicData.postcount, 10) === 1;
+					topicData.username = topicInfo.username || 'anonymous';
+					topicData.userslug = topicInfo.userslug || '';
+					topicData.picture = topicInfo.picture || gravatar.url('', {}, https = nconf.get('https'));
+					topicData.categoryIcon = topicInfo.categoryData.icon;
+					topicData.categoryName = topicInfo.categoryData.name;
+					topicData.categorySlug = topicInfo.categoryData.slug;
+					topicData.badgeclass = (topicInfo.hasread && parseInt(current_user, 10) !== 0) ? '' : 'badge-important';
+					topicData.teaser_text = topicInfo.teaserInfo.text || '',
+					topicData.teaser_username = topicInfo.teaserInfo.username || '';
+					topicData.teaser_userslug = topicInfo.teaserInfo.userslug || '';
+					topicData.teaser_userpicture = topicInfo.teaserInfo.picture || gravatar.url('', {}, https = nconf.get('https'));
+					topicData.teaser_pid = topicInfo.teaserInfo.pid;
+					topicData.teaser_timestamp = topicInfo.teaserInfo.timestamp ? (new Date(parseInt(topicInfo.teaserInfo.timestamp, 10)).toISOString()) : '';
+
+					if (isTopicVisible(topicData, topicInfo))
+						retrieved_topics.push(topicData);
+
+					callback(null);
+				});
+			});
+		}
+
+		async.eachSeries(tids, loadTopic, function(err) {
+			if (!err) {
+				callback(retrieved_topics);
+			}
+		});
+
+	}
+
+	Topics.getTopicWithPosts = function(tid, current_user, start, end, quiet, callback) {
+		threadTools.exists(tid, function(exists) {
+			if (!exists) {
+				return callback(new Error('Topic tid \'' + tid + '\' not found'));
+			}
+
+			// "quiet" is used for things like RSS feed updating, HTML parsing for non-js users, etc
+			if (!quiet) {
+				Topics.markAsRead(tid, current_user);
+				Topics.pushUnreadCount(current_user);
+				Topics.increaseViewCount(tid);
+			}
+
+			function getTopicData(next) {
+				Topics.getTopicData(tid, next);
+			};
+
+			function getTopicPosts(next) {
+				Topics.getTopicPosts(tid, start, end, current_user, function(topicPosts) {
+					next(null, topicPosts);
+				});
+			};
+
+			function getPrivileges(next) {
+				threadTools.privileges(tid, current_user, next);
+			};
+
+			function getCategoryData(next) {
+				Topics.getCategoryData(tid, next);
+			};
+
+			async.parallel([getTopicData, getTopicPosts, getPrivileges, getCategoryData], function(err, results) {
+				if (err) {
+					winston.error('[Topics.getTopicWithPosts] Could not retrieve topic data: ', err.message);
+					callback(err, null);
+					return;
+				}
+
+				var topicData = results[0],
+					topicPosts = results[1],
+					privileges = results[2],
+					categoryData = results[3];
+
+				callback(null, {
+					'topic_name': topicData.title,
+					'category_name': categoryData.name,
+					'category_slug': categoryData.slug,
+					'locked': topicData.locked,
+					'deleted': topicData.deleted,
+					'pinned': topicData.pinned,
+					'slug': topicData.slug,
+					'postcount': topicData.postcount,
+					'viewcount': topicData.viewcount,
+					'unreplied': topicData.postcount > 1,
+					'topic_id': tid,
+					'expose_tools': privileges.editable ? 1 : 0,
+					'posts': topicPosts
+				});
+			});
+		});
+	}
+
+
+	Topics.getTopicForCategoryView = function(tid, uid, callback) {
+
+		function getTopicData(next) {
+			Topics.getTopicDataWithUser(tid, next);
+		}
+
+		function getReadStatus(next) {
+			if (uid && parseInt(uid, 10) > 0) {
+				Topics.hasReadTopic(tid, uid, function(read) {
+					next(null, read);
+				});
+			} else {
+				next(null, null);
+			}
+		}
+
+		function getTeaser(next) {
+			Topics.getTeaser(tid, function(err, teaser) {
+				if (err) teaser = {};
+				next(null, teaser);
+			});
+		}
+
+		async.parallel([getTopicData, getReadStatus, getTeaser], function(err, results) {
+			if (err) {
+				throw new Error(err);
+			}
+
+			var topicData = results[0],
+				hasRead = results[1],
+				teaser = results[2];
+
+			topicData['pin-icon'] = parseInt(topicData.pinned, 10) === 1 ? 'fa-thumb-tack' : 'none';
+			topicData['lock-icon'] = parseInt(topicData.locked, 10) === 1 ? 'fa-lock' : 'none';
+
+			topicData.badgeclass = hasRead ? '' : 'badge-important';
+			topicData.teaser_text = teaser.text || '';
+			topicData.teaser_username = teaser.username || '';
+			topicData.teaser_userslug = teaser.userslug || '';
+			topicData.userslug = teaser.userslug || '';
+			topicData.teaser_timestamp = teaser.timestamp ? (new Date(parseInt(teaser.timestamp,10)).toISOString()) : '';
+			topicData.teaser_userpicture = teaser.picture;
+
+			callback(topicData);
+		});
+	}
+
+	Topics.getAllTopics = function(limit, after, callback) {
+		db.getSetMembers('topics:tid', function(err, tids) {
+			if(err) {
+				return callback(err, null);
+			}
+
+			var topics = [],
+				numTids, x;
+
+			// Sort into ascending order
+			tids.sort(function(a, b) {
+				return a - b;
+			});
+
+			// Eliminate everything after the "after" tid
+			if (after) {
+				for (x = 0, numTids = tids.length; x < numTids; x++) {
+					if (tids[x] >= after) {
+						tids = tids.slice(0, x);
+						break;
+					}
+				}
+			}
+
+			if (limit) {
+				if (limit > 0 && limit < tids.length) {
+					tids = tids.slice(tids.length - limit);
+				}
+			}
+
+			// Sort into descending order
+			tids.sort(function(a, b) {
+				return b - a;
+			});
+
+			async.each(tids, function(tid, next) {
+				Topics.getTopicDataWithUser(tid, function(err, topicData) {
+					topics.push(topicData);
+					next();
+				});
+			}, function(err) {
+				callback(err, topics);
+			});
+		});
+	}
+
+	Topics.markAllRead = function(uid, callback) {
+		db.getSetMembers('topics:tid', function(err, tids) {
+			if (err) {
+				return callback(err, null);
+			}
+
+			if (tids && tids.length) {
+				for (var i = 0; i < tids.length; ++i) {
+					Topics.markAsRead(tids[i], uid);
+				}
+			}
+
+			callback(null, true);
+		});
+	}
+
+	Topics.getTitleByPid = function(pid, callback) {
+		posts.getPostField(pid, 'tid', function(err, tid) {
+			Topics.getTopicField(tid, 'title', function(err, title) {
+				callback(title);
+			});
+		});
+	}
+
+	Topics.markUnRead = function(tid, callback) {
+		db.delete('tid:' + tid + ':read_by_uid', callback);
+	}
+
+	Topics.markAsRead = function(tid, uid) {
+
+		db.setAdd('tid:' + tid + ':read_by_uid', uid);
+
+		Topics.getTopicField(tid, 'cid', function(err, cid) {
+
+			categories.isTopicsRead(cid, uid, function(read) {
+				if (read) {
+					categories.markAsRead(cid, uid);
+				}
+			});
+		});
+
+		user.notifications.getUnreadByUniqueId(uid, 'topic:' + tid, function(err, nids) {
+			notifications.mark_read_multiple(nids, uid, function() {
+
+			});
+		});
+	}
+
+	Topics.hasReadTopics = function(tids, uid, callback) {
+		var sets = [];
+
+		for (var i = 0, ii = tids.length; i < ii; i++) {
+			sets.push('tid:' + tids[i] + ':read_by_uid');
+		}
+
+		db.isMemberOfSets(sets, uid, function(err, hasRead) {
+			callback(hasRead);
+		});
+	}
+
+	Topics.hasReadTopic = function(tid, uid, callback) {
+		db.isSetMember('tid:' + tid + ':read_by_uid', uid, function(err, hasRead) {
+
+			if (err === null) {
+				callback(hasRead);
+			} else {
+				console.log(err);
+				callback(false);
+			}
+		});
+	}
+
+	Topics.getTeasers = function(tids, callback) {
+		var teasers = [];
+		if (Array.isArray(tids)) {
+			async.eachSeries(tids, function(tid, next) {
+				Topics.getTeaser(tid, function(err, teaser_info) {
+					if (err) {
+						teaser_info = {};
+					}
+					teasers.push(teaser_info);
+					next();
+				});
+			}, function() {
+				callback(teasers);
+			});
+		} else callback(teasers);
+	}
+
+	Topics.getTeaser = function(tid, callback) {
+		threadTools.getLatestUndeletedPid(tid, function(err, pid) {
+			if (err) {
+				return callback(err, null);
+			}
+
+			posts.getPostFields(pid, ['pid', 'content', 'uid', 'timestamp'], function(err, postData) {
+				if (err) {
+					return callback(err, null);
+				} else if(!postData) {
+					return callback(new Error('no-teaser-found'));
+				}
+
+				user.getUserFields(postData.uid, ['username', 'userslug', 'picture'], function(err, userData) {
+					if (err) {
+						return callback(err, null);
+					}
+
+					var stripped = postData.content,
+						timestamp = postData.timestamp,
+						returnObj = {
+							"pid": postData.pid,
+							"username": userData.username || 'anonymous',
+							"userslug": userData.userslug,
+							"picture": userData.picture || gravatar.url('', {}, https = nconf.get('https')),
+							"timestamp": timestamp
+						};
+
+					if (postData.content) {
+						stripped = postData.content.replace(/>.+\n\n/, '');
+						postTools.parse(stripped, function(err, stripped) {
+							returnObj.text = utils.strip_tags(stripped);
+							callback(null, returnObj);
+						});
+					} else {
+						returnObj.text = '';
+						callback(null, returnObj);
+					}
+				});
+			});
+		});
+	}
+
+	Topics.emitTitleTooShortAlert = function(socket) {
+		socket.emit('event:alert', {
+			type: 'danger',
+			timeout: 2000,
+			title: 'Title too short',
+			message: "Please enter a longer title. At least " + meta.config.minimumTitleLength + " characters.",
+			alert_id: 'post_error'
+		});
+	}
+
+	Topics.getTopicField = function(tid, field, callback) {
+		db.getObjectField('topic:' + tid, field, callback);
+	}
+
+	Topics.getTopicFields = function(tid, fields, callback) {
+		db.getObjectFields('topic:' + tid, fields, callback);
+	}
+
+	Topics.setTopicField = function(tid, field, value, callback) {
+		db.setObjectField('topic:' + tid, field, value, callback);
+	}
+
+	Topics.increasePostCount = function(tid, callback) {
+		db.incrObjectField('topic:' + tid, 'postcount', callback);
+	}
+
+	Topics.increaseViewCount = function(tid, callback) {
+		db.incrObjectField('topic:' + tid, 'viewcount', callback);
+	}
+
+	Topics.isLocked = function(tid, callback) {
+		Topics.getTopicField(tid, 'locked', function(err, locked) {
+			if(err) {
+				return callback(err, null);
+			}
+			callback(null, parseInt(locked, 10) === 1);
+		});
+	}
+
+	Topics.updateTimestamp = function(tid, timestamp) {
+		db.sortedSetAdd('topics:recent', timestamp, tid);
+		Topics.setTopicField(tid, 'lastposttime', timestamp);
+	}
+
+	Topics.addPostToTopic = function(tid, pid) {
+		db.listAppend('tid:' + tid + ':posts', pid);
+	}
+
+	Topics.getPids = function(tid, callback) {
+		db.getListRange('tid:' + tid + ':posts', 0, -1, callback);
+	}
+
+	Topics.getUids = function(tid, callback) {
+		var uids = {};
+		Topics.getPids(tid, function(err, pids) {
+
+			function getUid(pid, next) {
+				posts.getPostField(pid, 'uid', function(err, uid) {
+					if (err)
+						return next(err);
+					uids[uid] = 1;
+					next(null);
+				});
+			}
+
+			async.each(pids, getUid, function(err) {
+				if (err)
+					return callback(err, null);
+
+				callback(null, Object.keys(uids));
+			});
+		});
+	}
+
+	Topics.delete = function(tid) {
+		Topics.setTopicField(tid, 'deleted', 1);
+		db.sortedSetRemove('topics:recent', tid);
+
+		Topics.getTopicField(tid, 'cid', function(err, cid) {
+			feed.updateCategory(cid);
+			db.incrObjectFieldBy('category:' + cid, 'topic_count', -1);
+		});
+	}
+
+	Topics.restore = function(tid) {
+		Topics.setTopicField(tid, 'deleted', 0);
+		Topics.getTopicField(tid, 'lastposttime', function(err, lastposttime) {
+			db.sortedSetAdd('topics:recent', lastposttime, tid);
+		});
+
+		Topics.getTopicField(tid, 'cid', function(err, cid) {
+			feed.updateCategory(cid);
+			db.incrObjectFieldBy('category:' + cid, 'topic_count', 1);
+		});
+	}
+
+	Topics.reIndexTopic = function(tid, callback) {
+		Topics.getPids(tid, function(err, pids) {
+			if (err) {
+				callback(err);
+			} else {
+				posts.reIndexPids(pids, function(err) {
+					if (err) {
+						callback(err);
+					} else {
+						callback(null);
+					}
+				});
+			}
+		});
+	}
+
+	Topics.reIndexAll = function(callback) {
+		db.getSetMembers('topics:tid', function(err, tids) {
+			if (err) {
+				callback(err, null);
+			} else {
+
+				async.each(tids, Topics.reIndexTopic, function(err) {
+					if (err) {
+						callback(err, null);
+					} else {
+						callback(null, 'All topics reindexed.');
+					}
+				});
+			}
+		});
+	}
+
 }(exports));