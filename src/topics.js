var async = require('async'),
	gravatar = require('gravatar'),
	path = require('path'),
	nconf = require('nconf'),
	validator = require('validator'),
	S = require('string'),
	winston = require('winston'),

	db = require('./database'),
	posts = require('./posts'),
	utils = require('./../public/src/utils'),
	plugins = require('./plugins'),
	user = require('./user'),
	categories = require('./categories'),
	categoryTools = require('./categoryTools'),
	posts = require('./posts'),
	threadTools = require('./threadTools'),
	postTools = require('./postTools'),
	notifications = require('./notifications'),
	favourites = require('./favourites'),
	meta = require('./meta'),
	Plugins = require('./plugins');

(function(Topics) {

	Topics.create = function(data, callback) {
		var uid = data.uid,
			title = data.title,
			cid = data.cid,
			thumb = data.thumb;

		db.incrObjectField('global', 'nextTid', function(err, tid) {
			if(err) {
				return callback(err);
			}

			var slug = tid + '/' + utils.slugify(title),
				timestamp = Date.now();

			db.setObject('topic:' + tid, {
				'tid': tid,
				'uid': uid,
				'cid': cid,
				'title': title,
				'slug': slug,
				'timestamp': timestamp,
				'lastposttime': 0,
				'postcount': 0,
				'viewcount': 0,
				'locked': 0,
				'deleted': 0,
				'pinned': 0,
				'thumb': thumb || ''
			}, function(err) {
				if(err) {
					return callback(err);
				}

				db.sortedSetAdd('topics:tid', timestamp, tid);
				Plugins.fireHook('action:topic.save', tid);

				user.addTopicIdToUser(uid, tid, timestamp);

				db.sortedSetAdd('categories:' + cid + ':tid', timestamp, tid);
				db.incrObjectField('category:' + cid, 'topic_count');
				db.incrObjectField('global', 'topicCount');

				callback(null, tid);
			});
		});
	};

	Topics.post = function(data, callback) {
		var uid = data.uid,
			title = data.title,
			content = data.content,
			cid = data.cid,
			thumb = data.thumb;

		if (title) {
			title = title.trim();
		}

		if (!title || title.length < parseInt(meta.config.minimumTitleLength, 10)) {
			return callback(new Error('title-too-short'));
		} else if(title.length > parseInt(meta.config.maximumTitleLength, 10)) {
			return callback(new Error('title-too-long'));
		}

		if (content) {
			content = content.trim();
		}

		if (!content || content.length < meta.config.miminumPostLength) {
			return callback(new Error('content-too-short'));
		}

		if (!cid) {
			return callback(new Error('invalid-cid'));
		}

		async.waterfall([
			function(next) {
				categoryTools.privileges(cid, uid, next);
			},
			function(privileges, next) {
				if(!privileges.write) {
					return next(new Error('no-privileges'));
				}
				next();
			},
			function(next) {
				user.isReadyToPost(uid, next);
			},
			function(next) {
				Topics.create({uid: uid, title: title, cid: cid}, next);
			},
			function(tid, next) {
				Topics.reply(tid, uid, content, next);
			},
			function(postData, next) {
				threadTools.toggleFollow(postData.tid, uid);
				next(null, postData);
			},
			function(postData, next) {
				Topics.getTopicForCategoryView(postData.tid, uid, function(err, topicData) {
					if(err) {
						return next(err);
					}

					topicData.unreplied = 1;
					next(null, {
						topicData: topicData,
						postData: postData
					});
				});
			}
		], callback);
	};

	Topics.reply = function(tid, uid, content, callback) {
		var privileges;
		var postData;

		async.waterfall([
			function(next) {
				threadTools.privileges(tid, uid, next);
			},
			function(privilegesData, next) {
				privileges = privilegesData;
				if (!privileges.write) {
					return next(new Error('no-privileges'));
				}
				next();
			},
			function(next) {
				user.isReadyToPost(uid, next);
			},
			function(next) {
				if (content) {
					content = content.trim();
				}

				if (!content || content.length < meta.config.minimumPostLength) {
					return next(new Error('content-too-short'));
				}

				posts.create(uid, tid, content, next);
			},
			function(data, next) {
				postData = data;
				threadTools.notifyFollowers(tid, postData.pid, uid);

				user.sendPostNotificationToFollowers(uid, tid, postData.pid);

				next();
			},
			function(next) {
				Topics.markAsUnreadForAll(tid, next);
			},
			function(next) {
				Topics.markAsRead(tid, uid, next);
			},
			function(next) {
				Topics.pushUnreadCount();
				posts.addUserInfoToPost(postData, next);
			},
			function(postData,next) {
				posts.getPidIndex(postData.pid, next);
			},
			function(index, next) {
				postData.index = index;
				postData.favourited = false;
				postData.votes = 0;
				postData.display_moderator_tools = true;
				postData.display_move_tools = privileges.admin || privileges.moderator;
				postData.relativeTime = utils.toISOString(postData.timestamp);

				next(null, postData);
			}
		], callback);
	};

	Topics.createTopicFromPosts = function(uid, title, pids, callback) {
		if(title) {
			title = title.trim();
		}

		if(!title) {
			return callback(new Error('invalid-title'));
		}

		if(!pids || !pids.length) {
			return callback(new Error('invalid-pids'));
		}

		pids.sort();
		var mainPid = pids[0];

		async.parallel({
			postData: function(callback) {
				posts.getPostData(mainPid, callback);
			},
			cid: function(callback) {
				posts.getCidByPid(mainPid, callback);
			}
		}, function(err, results) {
			Topics.create({uid: results.postData.uid, title: title, cid: results.cid}, function(err, tid) {
				if(err) {
					return callback(err);
				}

				async.eachSeries(pids, move, function(err) {
					if(err) {
						return callback(err);
					}

					Topics.getTopicData(tid, callback);
				});

				function move(pid, next) {
					postTools.privileges(pid, uid, function(err, privileges) {
						if(err) {
							return next(err);
						}

						if(privileges.editable) {
							Topics.movePostToTopic(pid, tid, next);
						} else {
							next();
						}
					});
				}
			});
		});
	};

	Topics.movePostToTopic = function(pid, tid, callback) {
		threadTools.exists(tid, function(exists) {
			if(!exists) {
				return callback(new Error('Topic doesn\'t exist'));
			}

			posts.getPostFields(pid, ['deleted', 'tid', 'timestamp'], function(err, postData) {
				if(err) {
					return callback(err);
				}

				if(!postData) {
					return callback(new Error('Post doesn\'t exist'));
				}

				Topics.removePostFromTopic(postData.tid, pid, function(err) {
					if(err) {
						return callback(err);
					}

					if(!parseInt(postData.deleted, 10)) {
						Topics.decreasePostCount(postData.tid);
						Topics.increasePostCount(tid);
					}

					posts.setPostField(pid, 'tid', tid);
					Topics.addPostToTopic(tid, pid, postData.timestamp, callback);
				});
			});
		});
	};

	Topics.getTopicData = function(tid, callback) {
		db.getObject('topic:' + tid, function(err, data) {
			if(err) {
				return callback(err, null);
			}

			if(data) {
				data.title = validator.escape(data.title);
				data.relativeTime = utils.toISOString(data.timestamp);
			}

			callback(null, data);
		});
	};

	Topics.getTopicDataWithUser = function(tid, callback) {
		Topics.getTopicData(tid, function(err, topic) {
			if(err) {
				return callback(err, null);
			}

			user.getUserFields(topic.uid, ['username', 'userslug', 'picture'] , function(err, userData) {
				if(err) {
					return callback(err, null);
				}

				topic.username = userData.username;
				topic.userslug = userData.userslug
				topic.picture = userData.picture;
				callback(null, topic);
			});
		});
	};

	Topics.getTopicPosts = function(tid, start, end, current_user, reverse, callback) {
		if (typeof reverse === 'function') {
			callback = reverse;
			reverse = false;
		}

		posts.getPostsByTid(tid, start, end, reverse, function(err, postData) {
			if(err) {
				return callback(err);
			}

			if (Array.isArray(postData) && !postData.length) {
				return callback(null, []);
			}

			for(var i=0; i<postData.length; ++i) {
				postData[i].index = start + i;
			}

			pids = postData.map(function(post) {
				return post.pid;
			});

			function getFavouritesData(next) {
				favourites.getFavouritesByPostIDs(pids, current_user, function(fav_data) {
					next(null, fav_data);
				});
			}

			function getVoteStatusData(next) {
				favourites.getVoteStatusByPostIDs(pids, current_user, function(vote_data) {
					next(null, vote_data);
				})
			}

			function addUserInfoToPosts(next) {
				function iterator(post, callback) {
					posts.addUserInfoToPost(post, function() {
						callback(null);
					});
				}

				async.each(postData, iterator, function(err) {
					next(err, null);
				});
			}

			function getPrivileges(next) {
				var privs = {};
				async.each(pids, getPostPrivileges, function(err) {
					next(err, privs);
				});

				function getPostPrivileges(pid, next) {
					postTools.privileges(pid, current_user, function(err, postPrivileges) {
						if(err) {
							return next(err);
						}
						privs[pid] = postPrivileges;
						next();
					});
				}
			}

			async.parallel([getFavouritesData, addUserInfoToPosts, getPrivileges, getVoteStatusData], function(err, results) {
				if(err) {
					return callback(err);
				}

				var fav_data = results[0],
					privileges = results[2],
					voteStatus = results[3];

				for (var i = 0; i < postData.length; ++i) {
					var pid = postData[i].pid;
					postData[i].favourited = fav_data[pid];
					postData[i].upvoted = voteStatus[pid].upvoted;
					postData[i].downvoted = voteStatus[pid].downvoted;
					postData[i].votes = postData[i].votes || 0;
					postData[i].display_moderator_tools = (current_user != 0) && privileges[pid].editable;
					postData[i].display_move_tools = privileges[pid].move;
					if(parseInt(postData[i].deleted, 10) === 1 && !privileges[pid].view_deleted) {
						postData[i].content = 'This post is deleted!';
					}
				}

				callback(null, postData);
			});
		});
	};

	Topics.getPageCount = function(tid, uid, callback) {
		db.sortedSetCard('tid:' + tid + ':posts', function(err, postCount) {
			if(err) {
				return callback(err);
			}

			user.getSettings(uid, function(err, settings) {
				if(err) {
					return callback(err);
				}

				callback(null, Math.ceil(parseInt(postCount, 10) / settings.postsPerPage));
			});
		});
	};

	Topics.getCategoryData = function(tid, callback) {
		Topics.getTopicField(tid, 'cid', function(err, cid) {
			if(err) {
				callback(err);
			}

			categories.getCategoryData(cid, callback);
		});
	};

	function getTopics(set, uid, tids, callback) {
		var returnTopics = {
			'topics': []
		};

		if (!tids || !tids.length) {
			return callback(null, returnTopics);
		}

		async.filter(tids, function(tid, next) {
			threadTools.privileges(tid, uid, function(err, privileges) {
				next(!err && privileges.read);
			});
		}, function(tids) {
			Topics.getTopicsByTids(tids, 0, uid, function(err, topicData) {
				if(err) {
					return callback(err);
				}

				if(!topicData || !topicData.length) {
					return callback(null, returnTopics);
				}

				db.sortedSetRevRank(set, topicData[topicData.length - 1].tid, function(err, rank) {
					if(err) {
						return calllback(err);
					}

					returnTopics.nextStart = parseInt(rank, 10) + 1;
					returnTopics.topics = topicData;
					callback(null, returnTopics);
				});
			});
		});
	}

	Topics.getLatestTids = function(start, end, term, callback) {
		var terms = {
			day: 86400000,
			week: 604800000,
			month: 2592000000
		};

		var since = terms['day'];
		if(terms[term]) {
			since = terms[term];
		}

		var count = parseInt(end, 10) === -1 ? end : end - start + 1;

		db.getSortedSetRevRangeByScore(['topics:recent', '+inf', Date.now() - since, 'LIMIT', start, count], callback);
	};

	Topics.getLatestTopics = function(uid, start, end, term, callback) {
		Topics.getLatestTids(start, end, term, function(err, tids) {
			if(err) {
				return callback(err);
			}
			getTopics('topics:recent', uid, tids, callback);
		});
	};

	Topics.getTopicsFromSet = function(uid, set, start, end, callback) {
		db.getSortedSetRevRange(set, start, end, function(err, tids) {
			if(err) {
				return callback(err);
			}

			getTopics(set, uid, tids, callback);
		});
	};

	Topics.getTotalUnread = function(uid, callback) {
		Topics.getUnreadTids(uid, 0, 21, function(err, tids) {
			callback(err, {count: tids ? tids.length : 0});
		});
	};

	Topics.getUnreadTids = function(uid, start, stop, callback) {
		var unreadTids = [],
			done = false;

		uid = parseInt(uid, 10);
		if(uid === 0) {
			return callback(null, unreadTids);
		}

		async.whilst(function() {
			return unreadTids.length < 20 && !done;
		}, function(callback) {
			Topics.getLatestTids(start, stop, 'month', function(err, tids) {
				if (err) {
					return callback(err);
				}

				if (tids && !tids.length) {
					done = true;
					return callback();
				}

				Topics.hasReadTopics(tids, uid, function(err, read) {
					if(err) {
						return callback(err);
					}
					var newtids = tids.filter(function(tid, index, self) {
						return parseInt(read[index], 10) === 0;
					});

					async.filter(newtids, function(tid, next) {
						threadTools.privileges(tid, uid, function(err, privileges) {
							next(!err && privileges.read);
						});
					}, function(newtids) {
						unreadTids.push.apply(unreadTids, newtids);

						start = stop + 1;
						stop = start + 19;

						callback();
					});
				});
			});
		}, function(err) {
			callback(err, unreadTids);
		});
	};

	Topics.getUnreadTopics = function(uid, start, stop, callback) {
		var unreadTopics = {
			'show_markallread_button': 'show',
			'no_topics_message': 'hidden',
			'topics': []
		};

		function noUnreadTopics() {
			unreadTopics.no_topics_message = '';
			unreadTopics.show_markallread_button = 'hidden';
			callback(null, unreadTopics);
		}

		function sendUnreadTopics(topicIds) {

			Topics.getTopicsByTids(topicIds, 0, uid, function(err, topicData) {
				if(err) {
					return callback(err);
				}

				db.sortedSetRevRank('topics:recent', topicData[topicData.length - 1].tid, function(err, rank) {
					if(err) {
						return callback(err);
					}

					unreadTopics.topics = topicData;
					unreadTopics.nextStart = parseInt(rank, 10) + 1;

					if (!topicData || topicData.length === 0) {
						unreadTopics.no_topics_message = '';
					}
					if (uid === 0 || topicData.length === 0) {
						unreadTopics.show_markallread_button = 'hidden';
					}

					callback(null, unreadTopics);
				});
			});
		}

		Topics.getUnreadTids(uid, start, stop, function(err, unreadTids) {
			if (err) {
				return callback(err);
			}

			if (unreadTids.length) {
				sendUnreadTopics(unreadTids);
			} else {
				noUnreadTopics();
			}
		});
	};

	Topics.pushUnreadCount = function(uids, callback) {
		var	websockets = require('./socket.io');

		if (!uids) {
			uids = websockets.getConnectedClients();
		} else if (!Array.isArray(uids)) {
			uids = [uids];
		}

		uids = uids.filter(function(value) {
			return parseInt(value, 10) !== 0;
		});

		async.each(uids, function(uid, next) {
			Topics.getUnreadTids(uid, 0, 19, function(err, tids) {
				websockets.in('uid_' + uid).emit('event:unread.updateCount', null, tids);
				next();
			});
		}, function(err) {
			if (err) {
				winston.error(err.message);
			}

			if (callback) {
				callback();
			}
		});
	};

	Topics.getTopicsByTids = function(tids, cid, current_user, callback) {

		if (!Array.isArray(tids) || tids.length === 0) {
			return callback(null, []);
		}

		function getTopicInfo(topicData, callback) {

			function getUserInfo(next) {
				user.getUserFields(topicData.uid, ['username', 'userslug', 'picture'], next);
			}

			function hasReadTopic(next) {
				Topics.hasReadTopic(topicData.tid, current_user, next);
			}

			function getTeaserInfo(next) {
				Topics.getTeaser(topicData.tid, function(err, teaser) {
					next(null, teaser || {});
				});
			}

			// temporary. I don't think this call should belong here

			function getPrivileges(next) {
				categoryTools.privileges(cid, current_user, next);
			}

			function getCategoryInfo(next) {
				categories.getCategoryFields(topicData.cid, ['name', 'slug', 'icon'], next);
			}

			async.parallel([getUserInfo, hasReadTopic, getTeaserInfo, getPrivileges, getCategoryInfo], function(err, results) {
				if(err) {
					return callback(err);
				}

				callback(null, {
					username: results[0].username,
					userslug: results[0].userslug,
					picture: results[0].picture,
					userbanned: results[0].banned,
					hasread: results[1],
					teaserInfo: results[2],
					privileges: results[3],
					categoryData: results[4]
				});
			});
		}

		function isTopicVisible(topicData, topicInfo) {
			var deleted = parseInt(topicData.deleted, 10) !== 0;

			return !deleted || (deleted && topicInfo.privileges.view_deleted) || topicData.uid === current_user;
		}

		function loadTopic(tid, next) {
			Topics.getTopicData(tid, function(err, topicData) {
				if(err) {
					return next(err);
				}

				if (!topicData) {
					return next();
				}

				getTopicInfo(topicData, function(err, topicInfo) {
					if(err) {
						return next(err);
					}

					if (!isTopicVisible(topicData, topicInfo)) {
						return next();
					}

					topicData['pin-icon'] = parseInt(topicData.pinned, 10) === 1 ? 'fa-thumb-tack' : 'none';
					topicData['lock-icon'] = parseInt(topicData.locked, 10) === 1 ? 'fa-lock' : 'none';
					topicData['deleted-class'] = parseInt(topicData.deleted, 10) === 1 ? 'deleted' : '';
					topicData['unread-class'] = !(topicInfo.hasread && parseInt(current_user, 10) !== 0) ? 'unread' : '';

					topicData.unread = !(topicInfo.hasread && parseInt(current_user, 10) !== 0);
					topicData.unreplied = parseInt(topicData.postcount, 10) === 1;
					topicData.username = topicInfo.username || 'anonymous';
					topicData.userslug = topicInfo.userslug || '';
					topicData.picture = topicInfo.picture || gravatar.url('', {}, true);
					topicData.categoryIcon = topicInfo.categoryData.icon;
					topicData.categoryName = topicInfo.categoryData.name;
					topicData.categorySlug = topicInfo.categoryData.slug;

					topicData.teaser_username = topicInfo.teaserInfo.username || '';
					topicData.teaser_userslug = topicInfo.teaserInfo.userslug || '';
					topicData.teaser_userpicture = topicInfo.teaserInfo.picture || gravatar.url('', {}, true);
					topicData.teaser_pid = topicInfo.teaserInfo.pid;
					topicData.teaser_timestamp = utils.toISOString(topicInfo.teaserInfo.timestamp);

					next(null, topicData);
				});
			});
		}

		async.map(tids, loadTopic, function(err, topics) {
			if(err) {
				return callback(err);
			}

			topics = topics.filter(function(topic) {
				return !!topic;
			});

			callback(null, topics);
		});
	};

	Topics.getTopicWithPosts = function(tid, current_user, start, end, quiet, callback) {
		threadTools.exists(tid, function(exists) {
			if (!exists) {
				return callback(new Error('Topic tid \'' + tid + '\' not found'));
			}

			// "quiet" is used for things like RSS feed updating, HTML parsing for non-js users, etc
			if (!quiet) {
				Topics.markAsRead(tid, current_user, function(err) {
					Topics.pushUnreadCount(current_user);
				});
				Topics.increaseViewCount(tid);
			}

			function getTopicData(next) {
				Topics.getTopicData(tid, next);
			}

			function getTopicPosts(next) {
				Topics.getTopicPosts(tid, start, end, current_user, next);
			}

			function getPrivileges(next) {
				threadTools.privileges(tid, current_user, next);
			}

			function getCategoryData(next) {
				Topics.getCategoryData(tid, next);
			}

			function getPageCount(next) {
				Topics.getPageCount(tid, current_user, next);
			}

			function getThreadTools(next) {
				Plugins.fireHook('filter:topic.thread_tools', [], function(err, threadTools) {
					next(err, threadTools);
				});
			}

			async.parallel([getTopicData, getTopicPosts, getPrivileges, getCategoryData, getPageCount, getThreadTools], function(err, results) {
				if (err) {
					winston.error('[Topics.getTopicWithPosts] Could not retrieve topic data: ', err.message);
					return callback(err);
				}

				var topicData = results[0],
					privileges = results[2],
					categoryData = results[3],
					pageCount = results[4],
					threadTools = results[5];

				callback(null, {
					'topic_name': topicData.title,
					'category_name': categoryData.name,
					'category_slug': categoryData.slug,
					'locked': topicData.locked,
					'deleted': topicData.deleted,
					'pinned': topicData.pinned,
					'timestamp': topicData.timestamp,
					'slug': topicData.slug,
					'thumb': topicData.thumb,
					'postcount': topicData.postcount,
					'viewcount': topicData.viewcount,
					'pageCount': pageCount,
					'unreplied': parseInt(topicData.postcount, 10) === 1,
					'topic_id': tid,
					'expose_tools': privileges.editable ? 1 : 0,
					'thread_tools': threadTools,
					'disableSocialButtons': meta.config.disableSocialButtons !== undefined ? parseInt(meta.config.disableSocialButtons, 10) !== 0 : false,
					'posts': results[1]
				});
			});
		});
	};


	Topics.getTopicForCategoryView = function(tid, uid, callback) {

		function getTopicData(next) {
			Topics.getTopicDataWithUser(tid, next);
		}

		function getReadStatus(next) {
			if (uid && parseInt(uid, 10) > 0) {
				Topics.hasReadTopic(tid, uid, next);
			} else {
				next(null, null);
			}
		}

		function getTeaser(next) {
			Topics.getTeaser(tid, next);
		}

		async.parallel([getTopicData, getReadStatus, getTeaser], function(err, results) {
			if (err) {
				return callback(err);
			}

			var topicData = results[0],
				hasRead = results[1],
				teaser = results[2];

			topicData['pin-icon'] = parseInt(topicData.pinned, 10) === 1 ? 'fa-thumb-tack' : 'none';
			topicData['lock-icon'] = parseInt(topicData.locked, 10) === 1 ? 'fa-lock' : 'none';
			topicData['unread-class'] = !(hasRead && parseInt(uid, 10) !== 0) ? 'unread' : '';

			topicData.unread = !(hasRead && parseInt(uid, 10) !== 0);
			topicData.teaser_username = teaser.username || '';
			topicData.teaser_userslug = teaser.userslug || '';
			topicData.userslug = teaser.userslug || '';
			topicData.teaser_timestamp = utils.toISOString(teaser.timestamp);
			topicData.teaser_userpicture = teaser.picture;

			callback(null, topicData);
		});
	};

	Topics.getAllTopics = function(start, end, callback) {
		db.getSortedSetRevRange('topics:tid', start, end, function(err, tids) {
			if(err) {
				return callback(err);
			}

			async.map(tids, function(tid, next) {
				Topics.getTopicDataWithUser(tid, next);
			}, callback);
		});
	};

	Topics.markAllRead = function(uid, callback) {
		Topics.getLatestTids(0, -1, 'month', function(err, tids) {
			if (err) {
				return callback(err);
			}

			if(!tids || !tids.length) {
				return callback();
			}

			function markRead(tid, next) {
				Topics.markAsRead(tid, uid, next);
			}

			async.each(tids, markRead, callback);
		});
	};

	Topics.getTitleByPid = function(pid, callback) {
		Topics.getTopicFieldByPid('title', pid, callback);
	};

	Topics.getTopicFieldByPid = function(field, pid, callback) {
		posts.getPostField(pid, 'tid', function(err, tid) {
			Topics.getTopicField(tid, field, callback);
		});
	};

	Topics.getTopicDataByPid = function(pid, callback) {
		posts.getPostField(pid, 'tid', function(err, tid) {
			Topics.getTopicData(tid, callback);
		});
	};

	Topics.uploadTopicThumb = function(image, callback) {

		if(plugins.hasListeners('filter:uploadImage')) {
			plugins.fireHook('filter:uploadImage', image, callback);
		} else {
			if (meta.config.allowTopicsThumbnail) {
				var filename = 'upload-' + utils.generateUUID() + path.extname(image.name);
				require('./file').saveFileToLocal(filename, image.path, function(err, upload) {
					if(err) {
						return callback(err);
					}
					callback(null, {
						url: upload.url,
						name: image.name
					});
				});
			} else {
				callback(new Error('Topic Thumbnails are disabled!'));
			}
		}
	};

	Topics.markAsUnreadForAll = function(tid, callback) {
		db.delete('tid:' + tid + ':read_by_uid', function(err) {
			if(err) {
				return callback(err);
			}
			Topics.markCategoryUnreadForAll(tid, callback)
		});
	};

	Topics.markAsRead = function(tid, uid, callback) {

		db.setAdd('tid:' + tid + ':read_by_uid', uid, function(err) {
			if(callback) {
				callback(err);
			}
		});

		Topics.getTopicField(tid, 'cid', function(err, cid) {
			categories.markAsRead(cid, uid);
		});

		user.notifications.getUnreadByUniqueId(uid, 'topic:' + tid, function(err, nids) {
			notifications.mark_read_multiple(nids, uid, function() {
				user.pushNotifCount(uid);
			});
		});
	};

	Topics.markCategoryUnreadForAll = function(tid, callback) {
		Topics.getTopicField(tid, 'cid', function(err, cid) {
			if(err) {
				return callback(err);
			}

			categories.markAsUnreadForAll(cid, callback);
		});
	};

	Topics.hasReadTopics = function(tids, uid, callback) {
		if(!parseInt(uid, 10)) {
			return callback(null, tids.map(function() {
				return false;
			}));
		}

		var sets = [];

		for (var i = 0, ii = tids.length; i < ii; i++) {
			sets.push('tid:' + tids[i] + ':read_by_uid');
		}

		db.isMemberOfSets(sets, uid, callback);
	};

	Topics.hasReadTopic = function(tid, uid, callback) {
		if(!parseInt(uid, 10)) {
			return callback(null, false);
		}

<<<<<<< HEAD
		db.isSetMember('tid:' + tid + ':read_by_uid', uid, callback);
=======
		db.isSetMember('tid:' + tid + ':read_by_uid', uid, function(err, hasRead) {

			if (!err) {
				callback(hasRead);
			} else {
				callback(false);
			}
		});
>>>>>>> 63c92692
	};

	Topics.getTeasers = function(tids, callback) {

		if(!Array.isArray(tids)) {
			return callback(null, []);
		}

		async.map(tids, function(tid, next) {
			Topics.getTeaser(tid, next);
		}, callback);
	};

	Topics.getTeaser = function(tid, callback) {
		threadTools.getLatestUndeletedPid(tid, function(err, pid) {
			if (err) {
				return callback(err);
			}

			posts.getPostFields(pid, ['pid', 'uid', 'timestamp'], function(err, postData) {
				if (err) {
					return callback(err);
				} else if(!postData) {
					return callback(new Error('no-teaser-found'));
				}

				user.getUserFields(postData.uid, ['username', 'userslug', 'picture'], function(err, userData) {
					if (err) {
						return callback(err);
					}

					callback(null, {
						pid: postData.pid,
						username: userData.username || 'anonymous',
						userslug: userData.userslug,
						picture: userData.picture || gravatar.url('', {}, true),
						timestamp: postData.timestamp
					});
				});
			});
		});
	}

	Topics.getTopicField = function(tid, field, callback) {
		db.getObjectField('topic:' + tid, field, callback);
	}

	Topics.getTopicFields = function(tid, fields, callback) {
		db.getObjectFields('topic:' + tid, fields, callback);
	}

	Topics.setTopicField = function(tid, field, value, callback) {
		db.setObjectField('topic:' + tid, field, value, callback);
	}

	Topics.increasePostCount = function(tid, callback) {
		db.incrObjectField('topic:' + tid, 'postcount', function(err, value) {
			if(err) {
				return callback(err);
			}
			db.sortedSetAdd('topics:posts', value, tid, callback);
		});
	}

	Topics.decreasePostCount = function(tid, callback) {
		db.decrObjectField('topic:' + tid, 'postcount', function(err, value) {
			if(err) {
				return callback(err);
			}
			db.sortedSetAdd('topics:posts', value, tid, callback);
		});
	}

	Topics.increaseViewCount = function(tid, callback) {
		db.incrObjectField('topic:' + tid, 'viewcount', function(err, value) {
			if(err) {
				return callback(err);
			}
			db.sortedSetAdd('topics:views', value, tid, callback);
		});
	}

	Topics.isLocked = function(tid, callback) {
		Topics.getTopicField(tid, 'locked', function(err, locked) {
			if(err) {
				return callback(err, null);
			}
			callback(null, parseInt(locked, 10) === 1);
		});
	}

	Topics.updateTimestamp = function(tid, timestamp) {
		db.sortedSetAdd('topics:recent', timestamp, tid);
		Topics.setTopicField(tid, 'lastposttime', timestamp);
	}

	Topics.onNewPostMade = function(tid, pid, timestamp, callback) {
		Topics.increasePostCount(tid);
		Topics.updateTimestamp(tid, timestamp);
		Topics.addPostToTopic(tid, pid, timestamp, callback);
	}

	Topics.addPostToTopic = function(tid, pid, timestamp, callback) {
		db.sortedSetAdd('tid:' + tid + ':posts', timestamp, pid, callback);
	}

	Topics.removePostFromTopic = function(tid, pid, callback) {
		db.sortedSetRemove('tid:' + tid + ':posts', pid, callback);
	}

	Topics.getPids = function(tid, callback) {
		db.getSortedSetRange('tid:' + tid + ':posts', 0, -1, callback);
	}

	Topics.getUids = function(tid, callback) {
		var uids = {};
		Topics.getPids(tid, function(err, pids) {

			function getUid(pid, next) {
				posts.getPostField(pid, 'uid', function(err, uid) {
					if (err)
						return next(err);
					uids[uid] = 1;
					next(null);
				});
			}

			async.each(pids, getUid, function(err) {
				if (err)
					return callback(err, null);

				callback(null, Object.keys(uids));
			});
		});
	}

	Topics.delete = function(tid, callback) {
		async.parallel([
			function(next) {
				Topics.setTopicField(tid, 'deleted', 1, next);
			},
			function(next) {
				db.sortedSetRemove('topics:recent', tid, next);
			},
			function(next) {
				db.sortedSetRemove('topics:posts', tid, next);
			},
			function(next) {
				db.sortedSetRemove('topics:views', tid, next);
			},
			function(next) {
				Topics.getTopicField(tid, 'cid', function(err, cid) {
					if(err) {
						return next(err);
					}
					db.incrObjectFieldBy('category:' + cid, 'topic_count', -1, next);
				});
			}
		], callback);
	};

	Topics.restore = function(tid, callback) {
		Topics.getTopicFields(tid, ['lastposttime', 'postcount', 'viewcount'], function(err, topicData) {
			if(err) {
				return callback(err);
			}

			async.parallel([
				function(next) {
					Topics.setTopicField(tid, 'deleted', 0, next);
				},
				function(next) {
					db.sortedSetAdd('topics:recent', topicData.lastposttime, tid, next);
				},
				function(next) {
					db.sortedSetAdd('topics:posts', topicData.postcount, tid, next);
				},
				function(next) {
					db.sortedSetAdd('topics:views', topicData.viewcount, tid, next);
				},
				function(next) {
					Topics.getTopicField(tid, 'cid', function(err, cid) {
						if(err) {
							return next(err);
						}
						db.incrObjectFieldBy('category:' + cid, 'topic_count', 1, next);
					});
				}
			], callback);
		});
	};
}(exports));
<|MERGE_RESOLUTION|>--- conflicted
+++ resolved
@@ -1,1212 +1,1201 @@
-var async = require('async'),
-	gravatar = require('gravatar'),
-	path = require('path'),
-	nconf = require('nconf'),
-	validator = require('validator'),
-	S = require('string'),
-	winston = require('winston'),
-
-	db = require('./database'),
-	posts = require('./posts'),
-	utils = require('./../public/src/utils'),
-	plugins = require('./plugins'),
-	user = require('./user'),
-	categories = require('./categories'),
-	categoryTools = require('./categoryTools'),
-	posts = require('./posts'),
-	threadTools = require('./threadTools'),
-	postTools = require('./postTools'),
-	notifications = require('./notifications'),
-	favourites = require('./favourites'),
-	meta = require('./meta'),
-	Plugins = require('./plugins');
-
-(function(Topics) {
-
-	Topics.create = function(data, callback) {
-		var uid = data.uid,
-			title = data.title,
-			cid = data.cid,
-			thumb = data.thumb;
-
-		db.incrObjectField('global', 'nextTid', function(err, tid) {
-			if(err) {
-				return callback(err);
-			}
-
-			var slug = tid + '/' + utils.slugify(title),
-				timestamp = Date.now();
-
-			db.setObject('topic:' + tid, {
-				'tid': tid,
-				'uid': uid,
-				'cid': cid,
-				'title': title,
-				'slug': slug,
-				'timestamp': timestamp,
-				'lastposttime': 0,
-				'postcount': 0,
-				'viewcount': 0,
-				'locked': 0,
-				'deleted': 0,
-				'pinned': 0,
-				'thumb': thumb || ''
-			}, function(err) {
-				if(err) {
-					return callback(err);
-				}
-
-				db.sortedSetAdd('topics:tid', timestamp, tid);
-				Plugins.fireHook('action:topic.save', tid);
-
-				user.addTopicIdToUser(uid, tid, timestamp);
-
-				db.sortedSetAdd('categories:' + cid + ':tid', timestamp, tid);
-				db.incrObjectField('category:' + cid, 'topic_count');
-				db.incrObjectField('global', 'topicCount');
-
-				callback(null, tid);
-			});
-		});
-	};
-
-	Topics.post = function(data, callback) {
-		var uid = data.uid,
-			title = data.title,
-			content = data.content,
-			cid = data.cid,
-			thumb = data.thumb;
-
-		if (title) {
-			title = title.trim();
-		}
-
-		if (!title || title.length < parseInt(meta.config.minimumTitleLength, 10)) {
-			return callback(new Error('title-too-short'));
-		} else if(title.length > parseInt(meta.config.maximumTitleLength, 10)) {
-			return callback(new Error('title-too-long'));
-		}
-
-		if (content) {
-			content = content.trim();
-		}
-
-		if (!content || content.length < meta.config.miminumPostLength) {
-			return callback(new Error('content-too-short'));
-		}
-
-		if (!cid) {
-			return callback(new Error('invalid-cid'));
-		}
-
-		async.waterfall([
-			function(next) {
-				categoryTools.privileges(cid, uid, next);
-			},
-			function(privileges, next) {
-				if(!privileges.write) {
-					return next(new Error('no-privileges'));
-				}
-				next();
-			},
-			function(next) {
-				user.isReadyToPost(uid, next);
-			},
-			function(next) {
-				Topics.create({uid: uid, title: title, cid: cid}, next);
-			},
-			function(tid, next) {
-				Topics.reply(tid, uid, content, next);
-			},
-			function(postData, next) {
-				threadTools.toggleFollow(postData.tid, uid);
-				next(null, postData);
-			},
-			function(postData, next) {
-				Topics.getTopicForCategoryView(postData.tid, uid, function(err, topicData) {
-					if(err) {
-						return next(err);
-					}
-
-					topicData.unreplied = 1;
-					next(null, {
-						topicData: topicData,
-						postData: postData
-					});
-				});
-			}
-		], callback);
-	};
-
-	Topics.reply = function(tid, uid, content, callback) {
-		var privileges;
-		var postData;
-
-		async.waterfall([
-			function(next) {
-				threadTools.privileges(tid, uid, next);
-			},
-			function(privilegesData, next) {
-				privileges = privilegesData;
-				if (!privileges.write) {
-					return next(new Error('no-privileges'));
-				}
-				next();
-			},
-			function(next) {
-				user.isReadyToPost(uid, next);
-			},
-			function(next) {
-				if (content) {
-					content = content.trim();
-				}
-
-				if (!content || content.length < meta.config.minimumPostLength) {
-					return next(new Error('content-too-short'));
-				}
-
-				posts.create(uid, tid, content, next);
-			},
-			function(data, next) {
-				postData = data;
-				threadTools.notifyFollowers(tid, postData.pid, uid);
-
-				user.sendPostNotificationToFollowers(uid, tid, postData.pid);
-
-				next();
-			},
-			function(next) {
-				Topics.markAsUnreadForAll(tid, next);
-			},
-			function(next) {
-				Topics.markAsRead(tid, uid, next);
-			},
-			function(next) {
-				Topics.pushUnreadCount();
-				posts.addUserInfoToPost(postData, next);
-			},
-			function(postData,next) {
-				posts.getPidIndex(postData.pid, next);
-			},
-			function(index, next) {
-				postData.index = index;
-				postData.favourited = false;
-				postData.votes = 0;
-				postData.display_moderator_tools = true;
-				postData.display_move_tools = privileges.admin || privileges.moderator;
-				postData.relativeTime = utils.toISOString(postData.timestamp);
-
-				next(null, postData);
-			}
-		], callback);
-	};
-
-	Topics.createTopicFromPosts = function(uid, title, pids, callback) {
-		if(title) {
-			title = title.trim();
-		}
-
-		if(!title) {
-			return callback(new Error('invalid-title'));
-		}
-
-		if(!pids || !pids.length) {
-			return callback(new Error('invalid-pids'));
-		}
-
-		pids.sort();
-		var mainPid = pids[0];
-
-		async.parallel({
-			postData: function(callback) {
-				posts.getPostData(mainPid, callback);
-			},
-			cid: function(callback) {
-				posts.getCidByPid(mainPid, callback);
-			}
-		}, function(err, results) {
-			Topics.create({uid: results.postData.uid, title: title, cid: results.cid}, function(err, tid) {
-				if(err) {
-					return callback(err);
-				}
-
-				async.eachSeries(pids, move, function(err) {
-					if(err) {
-						return callback(err);
-					}
-
-					Topics.getTopicData(tid, callback);
-				});
-
-				function move(pid, next) {
-					postTools.privileges(pid, uid, function(err, privileges) {
-						if(err) {
-							return next(err);
-						}
-
-						if(privileges.editable) {
-							Topics.movePostToTopic(pid, tid, next);
-						} else {
-							next();
-						}
-					});
-				}
-			});
-		});
-	};
-
-	Topics.movePostToTopic = function(pid, tid, callback) {
-		threadTools.exists(tid, function(exists) {
-			if(!exists) {
-				return callback(new Error('Topic doesn\'t exist'));
-			}
-
-			posts.getPostFields(pid, ['deleted', 'tid', 'timestamp'], function(err, postData) {
-				if(err) {
-					return callback(err);
-				}
-
-				if(!postData) {
-					return callback(new Error('Post doesn\'t exist'));
-				}
-
-				Topics.removePostFromTopic(postData.tid, pid, function(err) {
-					if(err) {
-						return callback(err);
-					}
-
-					if(!parseInt(postData.deleted, 10)) {
-						Topics.decreasePostCount(postData.tid);
-						Topics.increasePostCount(tid);
-					}
-
-					posts.setPostField(pid, 'tid', tid);
-					Topics.addPostToTopic(tid, pid, postData.timestamp, callback);
-				});
-			});
-		});
-	};
-
-	Topics.getTopicData = function(tid, callback) {
-		db.getObject('topic:' + tid, function(err, data) {
-			if(err) {
-				return callback(err, null);
-			}
-
-			if(data) {
-				data.title = validator.escape(data.title);
-				data.relativeTime = utils.toISOString(data.timestamp);
-			}
-
-			callback(null, data);
-		});
-	};
-
-	Topics.getTopicDataWithUser = function(tid, callback) {
-		Topics.getTopicData(tid, function(err, topic) {
-			if(err) {
-				return callback(err, null);
-			}
-
-			user.getUserFields(topic.uid, ['username', 'userslug', 'picture'] , function(err, userData) {
-				if(err) {
-					return callback(err, null);
-				}
-
-				topic.username = userData.username;
-				topic.userslug = userData.userslug
-				topic.picture = userData.picture;
-				callback(null, topic);
-			});
-		});
-	};
-
-	Topics.getTopicPosts = function(tid, start, end, current_user, reverse, callback) {
-		if (typeof reverse === 'function') {
-			callback = reverse;
-			reverse = false;
-		}
-
-		posts.getPostsByTid(tid, start, end, reverse, function(err, postData) {
-			if(err) {
-				return callback(err);
-			}
-
-			if (Array.isArray(postData) && !postData.length) {
-				return callback(null, []);
-			}
-
-			for(var i=0; i<postData.length; ++i) {
-				postData[i].index = start + i;
-			}
-
-			pids = postData.map(function(post) {
-				return post.pid;
-			});
-
-			function getFavouritesData(next) {
-				favourites.getFavouritesByPostIDs(pids, current_user, function(fav_data) {
-					next(null, fav_data);
-				});
-			}
-
-			function getVoteStatusData(next) {
-				favourites.getVoteStatusByPostIDs(pids, current_user, function(vote_data) {
-					next(null, vote_data);
-				})
-			}
-
-			function addUserInfoToPosts(next) {
-				function iterator(post, callback) {
-					posts.addUserInfoToPost(post, function() {
-						callback(null);
-					});
-				}
-
-				async.each(postData, iterator, function(err) {
-					next(err, null);
-				});
-			}
-
-			function getPrivileges(next) {
-				var privs = {};
-				async.each(pids, getPostPrivileges, function(err) {
-					next(err, privs);
-				});
-
-				function getPostPrivileges(pid, next) {
-					postTools.privileges(pid, current_user, function(err, postPrivileges) {
-						if(err) {
-							return next(err);
-						}
-						privs[pid] = postPrivileges;
-						next();
-					});
-				}
-			}
-
-			async.parallel([getFavouritesData, addUserInfoToPosts, getPrivileges, getVoteStatusData], function(err, results) {
-				if(err) {
-					return callback(err);
-				}
-
-				var fav_data = results[0],
-					privileges = results[2],
-					voteStatus = results[3];
-
-				for (var i = 0; i < postData.length; ++i) {
-					var pid = postData[i].pid;
-					postData[i].favourited = fav_data[pid];
-					postData[i].upvoted = voteStatus[pid].upvoted;
-					postData[i].downvoted = voteStatus[pid].downvoted;
-					postData[i].votes = postData[i].votes || 0;
-					postData[i].display_moderator_tools = (current_user != 0) && privileges[pid].editable;
-					postData[i].display_move_tools = privileges[pid].move;
-					if(parseInt(postData[i].deleted, 10) === 1 && !privileges[pid].view_deleted) {
-						postData[i].content = 'This post is deleted!';
-					}
-				}
-
-				callback(null, postData);
-			});
-		});
-	};
-
-	Topics.getPageCount = function(tid, uid, callback) {
-		db.sortedSetCard('tid:' + tid + ':posts', function(err, postCount) {
-			if(err) {
-				return callback(err);
-			}
-
-			user.getSettings(uid, function(err, settings) {
-				if(err) {
-					return callback(err);
-				}
-
-				callback(null, Math.ceil(parseInt(postCount, 10) / settings.postsPerPage));
-			});
-		});
-	};
-
-	Topics.getCategoryData = function(tid, callback) {
-		Topics.getTopicField(tid, 'cid', function(err, cid) {
-			if(err) {
-				callback(err);
-			}
-
-			categories.getCategoryData(cid, callback);
-		});
-	};
-
-	function getTopics(set, uid, tids, callback) {
-		var returnTopics = {
-			'topics': []
-		};
-
-		if (!tids || !tids.length) {
-			return callback(null, returnTopics);
-		}
-
-		async.filter(tids, function(tid, next) {
-			threadTools.privileges(tid, uid, function(err, privileges) {
-				next(!err && privileges.read);
-			});
-		}, function(tids) {
-			Topics.getTopicsByTids(tids, 0, uid, function(err, topicData) {
-				if(err) {
-					return callback(err);
-				}
-
-				if(!topicData || !topicData.length) {
-					return callback(null, returnTopics);
-				}
-
-				db.sortedSetRevRank(set, topicData[topicData.length - 1].tid, function(err, rank) {
-					if(err) {
-						return calllback(err);
-					}
-
-					returnTopics.nextStart = parseInt(rank, 10) + 1;
-					returnTopics.topics = topicData;
-					callback(null, returnTopics);
-				});
-			});
-		});
-	}
-
-	Topics.getLatestTids = function(start, end, term, callback) {
-		var terms = {
-			day: 86400000,
-			week: 604800000,
-			month: 2592000000
-		};
-
-		var since = terms['day'];
-		if(terms[term]) {
-			since = terms[term];
-		}
-
-		var count = parseInt(end, 10) === -1 ? end : end - start + 1;
-
-		db.getSortedSetRevRangeByScore(['topics:recent', '+inf', Date.now() - since, 'LIMIT', start, count], callback);
-	};
-
-	Topics.getLatestTopics = function(uid, start, end, term, callback) {
-		Topics.getLatestTids(start, end, term, function(err, tids) {
-			if(err) {
-				return callback(err);
-			}
-			getTopics('topics:recent', uid, tids, callback);
-		});
-	};
-
-	Topics.getTopicsFromSet = function(uid, set, start, end, callback) {
-		db.getSortedSetRevRange(set, start, end, function(err, tids) {
-			if(err) {
-				return callback(err);
-			}
-
-			getTopics(set, uid, tids, callback);
-		});
-	};
-
-	Topics.getTotalUnread = function(uid, callback) {
-		Topics.getUnreadTids(uid, 0, 21, function(err, tids) {
-			callback(err, {count: tids ? tids.length : 0});
-		});
-	};
-
-	Topics.getUnreadTids = function(uid, start, stop, callback) {
-		var unreadTids = [],
-			done = false;
-
-		uid = parseInt(uid, 10);
-		if(uid === 0) {
-			return callback(null, unreadTids);
-		}
-
-		async.whilst(function() {
-			return unreadTids.length < 20 && !done;
-		}, function(callback) {
-			Topics.getLatestTids(start, stop, 'month', function(err, tids) {
-				if (err) {
-					return callback(err);
-				}
-
-				if (tids && !tids.length) {
-					done = true;
-					return callback();
-				}
-
-				Topics.hasReadTopics(tids, uid, function(err, read) {
-					if(err) {
-						return callback(err);
-					}
-					var newtids = tids.filter(function(tid, index, self) {
-						return parseInt(read[index], 10) === 0;
-					});
-
-					async.filter(newtids, function(tid, next) {
-						threadTools.privileges(tid, uid, function(err, privileges) {
-							next(!err && privileges.read);
-						});
-					}, function(newtids) {
-						unreadTids.push.apply(unreadTids, newtids);
-
-						start = stop + 1;
-						stop = start + 19;
-
-						callback();
-					});
-				});
-			});
-		}, function(err) {
-			callback(err, unreadTids);
-		});
-	};
-
-	Topics.getUnreadTopics = function(uid, start, stop, callback) {
-		var unreadTopics = {
-			'show_markallread_button': 'show',
-			'no_topics_message': 'hidden',
-			'topics': []
-		};
-
-		function noUnreadTopics() {
-			unreadTopics.no_topics_message = '';
-			unreadTopics.show_markallread_button = 'hidden';
-			callback(null, unreadTopics);
-		}
-
-		function sendUnreadTopics(topicIds) {
-
-			Topics.getTopicsByTids(topicIds, 0, uid, function(err, topicData) {
-				if(err) {
-					return callback(err);
-				}
-
-				db.sortedSetRevRank('topics:recent', topicData[topicData.length - 1].tid, function(err, rank) {
-					if(err) {
-						return callback(err);
-					}
-
-					unreadTopics.topics = topicData;
-					unreadTopics.nextStart = parseInt(rank, 10) + 1;
-
-					if (!topicData || topicData.length === 0) {
-						unreadTopics.no_topics_message = '';
-					}
-					if (uid === 0 || topicData.length === 0) {
-						unreadTopics.show_markallread_button = 'hidden';
-					}
-
-					callback(null, unreadTopics);
-				});
-			});
-		}
-
-		Topics.getUnreadTids(uid, start, stop, function(err, unreadTids) {
-			if (err) {
-				return callback(err);
-			}
-
-			if (unreadTids.length) {
-				sendUnreadTopics(unreadTids);
-			} else {
-				noUnreadTopics();
-			}
-		});
-	};
-
-	Topics.pushUnreadCount = function(uids, callback) {
-		var	websockets = require('./socket.io');
-
-		if (!uids) {
-			uids = websockets.getConnectedClients();
-		} else if (!Array.isArray(uids)) {
-			uids = [uids];
-		}
-
-		uids = uids.filter(function(value) {
-			return parseInt(value, 10) !== 0;
-		});
-
-		async.each(uids, function(uid, next) {
-			Topics.getUnreadTids(uid, 0, 19, function(err, tids) {
-				websockets.in('uid_' + uid).emit('event:unread.updateCount', null, tids);
-				next();
-			});
-		}, function(err) {
-			if (err) {
-				winston.error(err.message);
-			}
-
-			if (callback) {
-				callback();
-			}
-		});
-	};
-
-	Topics.getTopicsByTids = function(tids, cid, current_user, callback) {
-
-		if (!Array.isArray(tids) || tids.length === 0) {
-			return callback(null, []);
-		}
-
-		function getTopicInfo(topicData, callback) {
-
-			function getUserInfo(next) {
-				user.getUserFields(topicData.uid, ['username', 'userslug', 'picture'], next);
-			}
-
-			function hasReadTopic(next) {
-				Topics.hasReadTopic(topicData.tid, current_user, next);
-			}
-
-			function getTeaserInfo(next) {
-				Topics.getTeaser(topicData.tid, function(err, teaser) {
-					next(null, teaser || {});
-				});
-			}
-
-			// temporary. I don't think this call should belong here
-
-			function getPrivileges(next) {
-				categoryTools.privileges(cid, current_user, next);
-			}
-
-			function getCategoryInfo(next) {
-				categories.getCategoryFields(topicData.cid, ['name', 'slug', 'icon'], next);
-			}
-
-			async.parallel([getUserInfo, hasReadTopic, getTeaserInfo, getPrivileges, getCategoryInfo], function(err, results) {
-				if(err) {
-					return callback(err);
-				}
-
-				callback(null, {
-					username: results[0].username,
-					userslug: results[0].userslug,
-					picture: results[0].picture,
-					userbanned: results[0].banned,
-					hasread: results[1],
-					teaserInfo: results[2],
-					privileges: results[3],
-					categoryData: results[4]
-				});
-			});
-		}
-
-		function isTopicVisible(topicData, topicInfo) {
-			var deleted = parseInt(topicData.deleted, 10) !== 0;
-
-			return !deleted || (deleted && topicInfo.privileges.view_deleted) || topicData.uid === current_user;
-		}
-
-		function loadTopic(tid, next) {
-			Topics.getTopicData(tid, function(err, topicData) {
-				if(err) {
-					return next(err);
-				}
-
-				if (!topicData) {
-					return next();
-				}
-
-				getTopicInfo(topicData, function(err, topicInfo) {
-					if(err) {
-						return next(err);
-					}
-
-					if (!isTopicVisible(topicData, topicInfo)) {
-						return next();
-					}
-
-					topicData['pin-icon'] = parseInt(topicData.pinned, 10) === 1 ? 'fa-thumb-tack' : 'none';
-					topicData['lock-icon'] = parseInt(topicData.locked, 10) === 1 ? 'fa-lock' : 'none';
-					topicData['deleted-class'] = parseInt(topicData.deleted, 10) === 1 ? 'deleted' : '';
-					topicData['unread-class'] = !(topicInfo.hasread && parseInt(current_user, 10) !== 0) ? 'unread' : '';
-
-					topicData.unread = !(topicInfo.hasread && parseInt(current_user, 10) !== 0);
-					topicData.unreplied = parseInt(topicData.postcount, 10) === 1;
-					topicData.username = topicInfo.username || 'anonymous';
-					topicData.userslug = topicInfo.userslug || '';
-					topicData.picture = topicInfo.picture || gravatar.url('', {}, true);
-					topicData.categoryIcon = topicInfo.categoryData.icon;
-					topicData.categoryName = topicInfo.categoryData.name;
-					topicData.categorySlug = topicInfo.categoryData.slug;
-
-					topicData.teaser_username = topicInfo.teaserInfo.username || '';
-					topicData.teaser_userslug = topicInfo.teaserInfo.userslug || '';
-					topicData.teaser_userpicture = topicInfo.teaserInfo.picture || gravatar.url('', {}, true);
-					topicData.teaser_pid = topicInfo.teaserInfo.pid;
-					topicData.teaser_timestamp = utils.toISOString(topicInfo.teaserInfo.timestamp);
-
-					next(null, topicData);
-				});
-			});
-		}
-
-		async.map(tids, loadTopic, function(err, topics) {
-			if(err) {
-				return callback(err);
-			}
-
-			topics = topics.filter(function(topic) {
-				return !!topic;
-			});
-
-			callback(null, topics);
-		});
-	};
-
-	Topics.getTopicWithPosts = function(tid, current_user, start, end, quiet, callback) {
-		threadTools.exists(tid, function(exists) {
-			if (!exists) {
-				return callback(new Error('Topic tid \'' + tid + '\' not found'));
-			}
-
-			// "quiet" is used for things like RSS feed updating, HTML parsing for non-js users, etc
-			if (!quiet) {
-				Topics.markAsRead(tid, current_user, function(err) {
-					Topics.pushUnreadCount(current_user);
-				});
-				Topics.increaseViewCount(tid);
-			}
-
-			function getTopicData(next) {
-				Topics.getTopicData(tid, next);
-			}
-
-			function getTopicPosts(next) {
-				Topics.getTopicPosts(tid, start, end, current_user, next);
-			}
-
-			function getPrivileges(next) {
-				threadTools.privileges(tid, current_user, next);
-			}
-
-			function getCategoryData(next) {
-				Topics.getCategoryData(tid, next);
-			}
-
-			function getPageCount(next) {
-				Topics.getPageCount(tid, current_user, next);
-			}
-
-			function getThreadTools(next) {
-				Plugins.fireHook('filter:topic.thread_tools', [], function(err, threadTools) {
-					next(err, threadTools);
-				});
-			}
-
-			async.parallel([getTopicData, getTopicPosts, getPrivileges, getCategoryData, getPageCount, getThreadTools], function(err, results) {
-				if (err) {
-					winston.error('[Topics.getTopicWithPosts] Could not retrieve topic data: ', err.message);
-					return callback(err);
-				}
-
-				var topicData = results[0],
-					privileges = results[2],
-					categoryData = results[3],
-					pageCount = results[4],
-					threadTools = results[5];
-
-				callback(null, {
-					'topic_name': topicData.title,
-					'category_name': categoryData.name,
-					'category_slug': categoryData.slug,
-					'locked': topicData.locked,
-					'deleted': topicData.deleted,
-					'pinned': topicData.pinned,
-					'timestamp': topicData.timestamp,
-					'slug': topicData.slug,
-					'thumb': topicData.thumb,
-					'postcount': topicData.postcount,
-					'viewcount': topicData.viewcount,
-					'pageCount': pageCount,
-					'unreplied': parseInt(topicData.postcount, 10) === 1,
-					'topic_id': tid,
-					'expose_tools': privileges.editable ? 1 : 0,
-					'thread_tools': threadTools,
-					'disableSocialButtons': meta.config.disableSocialButtons !== undefined ? parseInt(meta.config.disableSocialButtons, 10) !== 0 : false,
-					'posts': results[1]
-				});
-			});
-		});
-	};
-
-
-	Topics.getTopicForCategoryView = function(tid, uid, callback) {
-
-		function getTopicData(next) {
-			Topics.getTopicDataWithUser(tid, next);
-		}
-
-		function getReadStatus(next) {
-			if (uid && parseInt(uid, 10) > 0) {
-				Topics.hasReadTopic(tid, uid, next);
-			} else {
-				next(null, null);
-			}
-		}
-
-		function getTeaser(next) {
-			Topics.getTeaser(tid, next);
-		}
-
-		async.parallel([getTopicData, getReadStatus, getTeaser], function(err, results) {
-			if (err) {
-				return callback(err);
-			}
-
-			var topicData = results[0],
-				hasRead = results[1],
-				teaser = results[2];
-
-			topicData['pin-icon'] = parseInt(topicData.pinned, 10) === 1 ? 'fa-thumb-tack' : 'none';
-			topicData['lock-icon'] = parseInt(topicData.locked, 10) === 1 ? 'fa-lock' : 'none';
-			topicData['unread-class'] = !(hasRead && parseInt(uid, 10) !== 0) ? 'unread' : '';
-
-			topicData.unread = !(hasRead && parseInt(uid, 10) !== 0);
-			topicData.teaser_username = teaser.username || '';
-			topicData.teaser_userslug = teaser.userslug || '';
-			topicData.userslug = teaser.userslug || '';
-			topicData.teaser_timestamp = utils.toISOString(teaser.timestamp);
-			topicData.teaser_userpicture = teaser.picture;
-
-			callback(null, topicData);
-		});
-	};
-
-	Topics.getAllTopics = function(start, end, callback) {
-		db.getSortedSetRevRange('topics:tid', start, end, function(err, tids) {
-			if(err) {
-				return callback(err);
-			}
-
-			async.map(tids, function(tid, next) {
-				Topics.getTopicDataWithUser(tid, next);
-			}, callback);
-		});
-	};
-
-	Topics.markAllRead = function(uid, callback) {
-		Topics.getLatestTids(0, -1, 'month', function(err, tids) {
-			if (err) {
-				return callback(err);
-			}
-
-			if(!tids || !tids.length) {
-				return callback();
-			}
-
-			function markRead(tid, next) {
-				Topics.markAsRead(tid, uid, next);
-			}
-
-			async.each(tids, markRead, callback);
-		});
-	};
-
-	Topics.getTitleByPid = function(pid, callback) {
-		Topics.getTopicFieldByPid('title', pid, callback);
-	};
-
-	Topics.getTopicFieldByPid = function(field, pid, callback) {
-		posts.getPostField(pid, 'tid', function(err, tid) {
-			Topics.getTopicField(tid, field, callback);
-		});
-	};
-
-	Topics.getTopicDataByPid = function(pid, callback) {
-		posts.getPostField(pid, 'tid', function(err, tid) {
-			Topics.getTopicData(tid, callback);
-		});
-	};
-
-	Topics.uploadTopicThumb = function(image, callback) {
-
-		if(plugins.hasListeners('filter:uploadImage')) {
-			plugins.fireHook('filter:uploadImage', image, callback);
-		} else {
-			if (meta.config.allowTopicsThumbnail) {
-				var filename = 'upload-' + utils.generateUUID() + path.extname(image.name);
-				require('./file').saveFileToLocal(filename, image.path, function(err, upload) {
-					if(err) {
-						return callback(err);
-					}
-					callback(null, {
-						url: upload.url,
-						name: image.name
-					});
-				});
-			} else {
-				callback(new Error('Topic Thumbnails are disabled!'));
-			}
-		}
-	};
-
-	Topics.markAsUnreadForAll = function(tid, callback) {
-		db.delete('tid:' + tid + ':read_by_uid', function(err) {
-			if(err) {
-				return callback(err);
-			}
-			Topics.markCategoryUnreadForAll(tid, callback)
-		});
-	};
-
-	Topics.markAsRead = function(tid, uid, callback) {
-
-		db.setAdd('tid:' + tid + ':read_by_uid', uid, function(err) {
-			if(callback) {
-				callback(err);
-			}
-		});
-
-		Topics.getTopicField(tid, 'cid', function(err, cid) {
-			categories.markAsRead(cid, uid);
-		});
-
-		user.notifications.getUnreadByUniqueId(uid, 'topic:' + tid, function(err, nids) {
-			notifications.mark_read_multiple(nids, uid, function() {
-				user.pushNotifCount(uid);
-			});
-		});
-	};
-
-	Topics.markCategoryUnreadForAll = function(tid, callback) {
-		Topics.getTopicField(tid, 'cid', function(err, cid) {
-			if(err) {
-				return callback(err);
-			}
-
-			categories.markAsUnreadForAll(cid, callback);
-		});
-	};
-
-	Topics.hasReadTopics = function(tids, uid, callback) {
-		if(!parseInt(uid, 10)) {
-			return callback(null, tids.map(function() {
-				return false;
-			}));
-		}
-
-		var sets = [];
-
-		for (var i = 0, ii = tids.length; i < ii; i++) {
-			sets.push('tid:' + tids[i] + ':read_by_uid');
-		}
-
-		db.isMemberOfSets(sets, uid, callback);
-	};
-
-	Topics.hasReadTopic = function(tid, uid, callback) {
-		if(!parseInt(uid, 10)) {
-			return callback(null, false);
-		}
-
-<<<<<<< HEAD
-		db.isSetMember('tid:' + tid + ':read_by_uid', uid, callback);
-=======
-		db.isSetMember('tid:' + tid + ':read_by_uid', uid, function(err, hasRead) {
-
-			if (!err) {
-				callback(hasRead);
-			} else {
-				callback(false);
-			}
-		});
->>>>>>> 63c92692
-	};
-
-	Topics.getTeasers = function(tids, callback) {
-
-		if(!Array.isArray(tids)) {
-			return callback(null, []);
-		}
-
-		async.map(tids, function(tid, next) {
-			Topics.getTeaser(tid, next);
-		}, callback);
-	};
-
-	Topics.getTeaser = function(tid, callback) {
-		threadTools.getLatestUndeletedPid(tid, function(err, pid) {
-			if (err) {
-				return callback(err);
-			}
-
-			posts.getPostFields(pid, ['pid', 'uid', 'timestamp'], function(err, postData) {
-				if (err) {
-					return callback(err);
-				} else if(!postData) {
-					return callback(new Error('no-teaser-found'));
-				}
-
-				user.getUserFields(postData.uid, ['username', 'userslug', 'picture'], function(err, userData) {
-					if (err) {
-						return callback(err);
-					}
-
-					callback(null, {
-						pid: postData.pid,
-						username: userData.username || 'anonymous',
-						userslug: userData.userslug,
-						picture: userData.picture || gravatar.url('', {}, true),
-						timestamp: postData.timestamp
-					});
-				});
-			});
-		});
-	}
-
-	Topics.getTopicField = function(tid, field, callback) {
-		db.getObjectField('topic:' + tid, field, callback);
-	}
-
-	Topics.getTopicFields = function(tid, fields, callback) {
-		db.getObjectFields('topic:' + tid, fields, callback);
-	}
-
-	Topics.setTopicField = function(tid, field, value, callback) {
-		db.setObjectField('topic:' + tid, field, value, callback);
-	}
-
-	Topics.increasePostCount = function(tid, callback) {
-		db.incrObjectField('topic:' + tid, 'postcount', function(err, value) {
-			if(err) {
-				return callback(err);
-			}
-			db.sortedSetAdd('topics:posts', value, tid, callback);
-		});
-	}
-
-	Topics.decreasePostCount = function(tid, callback) {
-		db.decrObjectField('topic:' + tid, 'postcount', function(err, value) {
-			if(err) {
-				return callback(err);
-			}
-			db.sortedSetAdd('topics:posts', value, tid, callback);
-		});
-	}
-
-	Topics.increaseViewCount = function(tid, callback) {
-		db.incrObjectField('topic:' + tid, 'viewcount', function(err, value) {
-			if(err) {
-				return callback(err);
-			}
-			db.sortedSetAdd('topics:views', value, tid, callback);
-		});
-	}
-
-	Topics.isLocked = function(tid, callback) {
-		Topics.getTopicField(tid, 'locked', function(err, locked) {
-			if(err) {
-				return callback(err, null);
-			}
-			callback(null, parseInt(locked, 10) === 1);
-		});
-	}
-
-	Topics.updateTimestamp = function(tid, timestamp) {
-		db.sortedSetAdd('topics:recent', timestamp, tid);
-		Topics.setTopicField(tid, 'lastposttime', timestamp);
-	}
-
-	Topics.onNewPostMade = function(tid, pid, timestamp, callback) {
-		Topics.increasePostCount(tid);
-		Topics.updateTimestamp(tid, timestamp);
-		Topics.addPostToTopic(tid, pid, timestamp, callback);
-	}
-
-	Topics.addPostToTopic = function(tid, pid, timestamp, callback) {
-		db.sortedSetAdd('tid:' + tid + ':posts', timestamp, pid, callback);
-	}
-
-	Topics.removePostFromTopic = function(tid, pid, callback) {
-		db.sortedSetRemove('tid:' + tid + ':posts', pid, callback);
-	}
-
-	Topics.getPids = function(tid, callback) {
-		db.getSortedSetRange('tid:' + tid + ':posts', 0, -1, callback);
-	}
-
-	Topics.getUids = function(tid, callback) {
-		var uids = {};
-		Topics.getPids(tid, function(err, pids) {
-
-			function getUid(pid, next) {
-				posts.getPostField(pid, 'uid', function(err, uid) {
-					if (err)
-						return next(err);
-					uids[uid] = 1;
-					next(null);
-				});
-			}
-
-			async.each(pids, getUid, function(err) {
-				if (err)
-					return callback(err, null);
-
-				callback(null, Object.keys(uids));
-			});
-		});
-	}
-
-	Topics.delete = function(tid, callback) {
-		async.parallel([
-			function(next) {
-				Topics.setTopicField(tid, 'deleted', 1, next);
-			},
-			function(next) {
-				db.sortedSetRemove('topics:recent', tid, next);
-			},
-			function(next) {
-				db.sortedSetRemove('topics:posts', tid, next);
-			},
-			function(next) {
-				db.sortedSetRemove('topics:views', tid, next);
-			},
-			function(next) {
-				Topics.getTopicField(tid, 'cid', function(err, cid) {
-					if(err) {
-						return next(err);
-					}
-					db.incrObjectFieldBy('category:' + cid, 'topic_count', -1, next);
-				});
-			}
-		], callback);
-	};
-
-	Topics.restore = function(tid, callback) {
-		Topics.getTopicFields(tid, ['lastposttime', 'postcount', 'viewcount'], function(err, topicData) {
-			if(err) {
-				return callback(err);
-			}
-
-			async.parallel([
-				function(next) {
-					Topics.setTopicField(tid, 'deleted', 0, next);
-				},
-				function(next) {
-					db.sortedSetAdd('topics:recent', topicData.lastposttime, tid, next);
-				},
-				function(next) {
-					db.sortedSetAdd('topics:posts', topicData.postcount, tid, next);
-				},
-				function(next) {
-					db.sortedSetAdd('topics:views', topicData.viewcount, tid, next);
-				},
-				function(next) {
-					Topics.getTopicField(tid, 'cid', function(err, cid) {
-						if(err) {
-							return next(err);
-						}
-						db.incrObjectFieldBy('category:' + cid, 'topic_count', 1, next);
-					});
-				}
-			], callback);
-		});
-	};
-}(exports));
+var async = require('async'),
+	gravatar = require('gravatar'),
+	path = require('path'),
+	nconf = require('nconf'),
+	validator = require('validator'),
+	S = require('string'),
+	winston = require('winston'),
+
+	db = require('./database'),
+	posts = require('./posts'),
+	utils = require('./../public/src/utils'),
+	plugins = require('./plugins'),
+	user = require('./user'),
+	categories = require('./categories'),
+	categoryTools = require('./categoryTools'),
+	posts = require('./posts'),
+	threadTools = require('./threadTools'),
+	postTools = require('./postTools'),
+	notifications = require('./notifications'),
+	favourites = require('./favourites'),
+	meta = require('./meta'),
+	Plugins = require('./plugins');
+
+(function(Topics) {
+
+	Topics.create = function(data, callback) {
+		var uid = data.uid,
+			title = data.title,
+			cid = data.cid,
+			thumb = data.thumb;
+
+		db.incrObjectField('global', 'nextTid', function(err, tid) {
+			if(err) {
+				return callback(err);
+			}
+
+			var slug = tid + '/' + utils.slugify(title),
+				timestamp = Date.now();
+
+			db.setObject('topic:' + tid, {
+				'tid': tid,
+				'uid': uid,
+				'cid': cid,
+				'title': title,
+				'slug': slug,
+				'timestamp': timestamp,
+				'lastposttime': 0,
+				'postcount': 0,
+				'viewcount': 0,
+				'locked': 0,
+				'deleted': 0,
+				'pinned': 0,
+				'thumb': thumb || ''
+			}, function(err) {
+				if(err) {
+					return callback(err);
+				}
+
+				db.sortedSetAdd('topics:tid', timestamp, tid);
+				Plugins.fireHook('action:topic.save', tid);
+
+				user.addTopicIdToUser(uid, tid, timestamp);
+
+				db.sortedSetAdd('categories:' + cid + ':tid', timestamp, tid);
+				db.incrObjectField('category:' + cid, 'topic_count');
+				db.incrObjectField('global', 'topicCount');
+
+				callback(null, tid);
+			});
+		});
+	};
+
+	Topics.post = function(data, callback) {
+		var uid = data.uid,
+			title = data.title,
+			content = data.content,
+			cid = data.cid,
+			thumb = data.thumb;
+
+		if (title) {
+			title = title.trim();
+		}
+
+		if (!title || title.length < parseInt(meta.config.minimumTitleLength, 10)) {
+			return callback(new Error('title-too-short'));
+		} else if(title.length > parseInt(meta.config.maximumTitleLength, 10)) {
+			return callback(new Error('title-too-long'));
+		}
+
+		if (content) {
+			content = content.trim();
+		}
+
+		if (!content || content.length < meta.config.miminumPostLength) {
+			return callback(new Error('content-too-short'));
+		}
+
+		if (!cid) {
+			return callback(new Error('invalid-cid'));
+		}
+
+		async.waterfall([
+			function(next) {
+				categoryTools.privileges(cid, uid, next);
+			},
+			function(privileges, next) {
+				if(!privileges.write) {
+					return next(new Error('no-privileges'));
+				}
+				next();
+			},
+			function(next) {
+				user.isReadyToPost(uid, next);
+			},
+			function(next) {
+				Topics.create({uid: uid, title: title, cid: cid, thumb: thumb}, next);
+			},
+			function(tid, next) {
+				Topics.reply(tid, uid, content, next);
+			},
+			function(postData, next) {
+				threadTools.toggleFollow(postData.tid, uid);
+				next(null, postData);
+			},
+			function(postData, next) {
+				Topics.getTopicForCategoryView(postData.tid, uid, function(err, topicData) {
+					if(err) {
+						return next(err);
+					}
+
+					topicData.unreplied = 1;
+					next(null, {
+						topicData: topicData,
+						postData: postData
+					});
+				});
+			}
+		], callback);
+	};
+
+	Topics.reply = function(tid, uid, content, callback) {
+		var privileges;
+		var postData;
+
+		async.waterfall([
+			function(next) {
+				threadTools.privileges(tid, uid, next);
+			},
+			function(privilegesData, next) {
+				privileges = privilegesData;
+				if (!privileges.write) {
+					return next(new Error('no-privileges'));
+				}
+				next();
+			},
+			function(next) {
+				user.isReadyToPost(uid, next);
+			},
+			function(next) {
+				if (content) {
+					content = content.trim();
+				}
+
+				if (!content || content.length < meta.config.minimumPostLength) {
+					return next(new Error('content-too-short'));
+				}
+
+				posts.create(uid, tid, content, next);
+			},
+			function(data, next) {
+				postData = data;
+				threadTools.notifyFollowers(tid, postData.pid, uid);
+
+				user.sendPostNotificationToFollowers(uid, tid, postData.pid);
+
+				next();
+			},
+			function(next) {
+				Topics.markAsUnreadForAll(tid, next);
+			},
+			function(next) {
+				Topics.markAsRead(tid, uid, next);
+			},
+			function(next) {
+				Topics.pushUnreadCount();
+				posts.addUserInfoToPost(postData, next);
+			},
+			function(postData,next) {
+				posts.getPidIndex(postData.pid, next);
+			},
+			function(index, next) {
+				postData.index = index;
+				postData.favourited = false;
+				postData.votes = 0;
+				postData.display_moderator_tools = true;
+				postData.display_move_tools = privileges.admin || privileges.moderator;
+				postData.relativeTime = utils.toISOString(postData.timestamp);
+
+				next(null, postData);
+			}
+		], callback);
+	};
+
+	Topics.createTopicFromPosts = function(uid, title, pids, callback) {
+		if(title) {
+			title = title.trim();
+		}
+
+		if(!title) {
+			return callback(new Error('invalid-title'));
+		}
+
+		if(!pids || !pids.length) {
+			return callback(new Error('invalid-pids'));
+		}
+
+		pids.sort();
+		var mainPid = pids[0];
+
+		async.parallel({
+			postData: function(callback) {
+				posts.getPostData(mainPid, callback);
+			},
+			cid: function(callback) {
+				posts.getCidByPid(mainPid, callback);
+			}
+		}, function(err, results) {
+			Topics.create({uid: results.postData.uid, title: title, cid: results.cid}, function(err, tid) {
+				if(err) {
+					return callback(err);
+				}
+
+				async.eachSeries(pids, move, function(err) {
+					if(err) {
+						return callback(err);
+					}
+
+					Topics.getTopicData(tid, callback);
+				});
+
+				function move(pid, next) {
+					postTools.privileges(pid, uid, function(err, privileges) {
+						if(err) {
+							return next(err);
+						}
+
+						if(privileges.editable) {
+							Topics.movePostToTopic(pid, tid, next);
+						} else {
+							next();
+						}
+					});
+				}
+			});
+		});
+	};
+
+	Topics.movePostToTopic = function(pid, tid, callback) {
+		threadTools.exists(tid, function(exists) {
+			if(!exists) {
+				return callback(new Error('Topic doesn\'t exist'));
+			}
+
+			posts.getPostFields(pid, ['deleted', 'tid', 'timestamp'], function(err, postData) {
+				if(err) {
+					return callback(err);
+				}
+
+				if(!postData) {
+					return callback(new Error('Post doesn\'t exist'));
+				}
+
+				Topics.removePostFromTopic(postData.tid, pid, function(err) {
+					if(err) {
+						return callback(err);
+					}
+
+					if(!parseInt(postData.deleted, 10)) {
+						Topics.decreasePostCount(postData.tid);
+						Topics.increasePostCount(tid);
+					}
+
+					posts.setPostField(pid, 'tid', tid);
+					Topics.addPostToTopic(tid, pid, postData.timestamp, callback);
+				});
+			});
+		});
+	};
+
+	Topics.getTopicData = function(tid, callback) {
+		db.getObject('topic:' + tid, function(err, data) {
+			if(err) {
+				return callback(err, null);
+			}
+
+			if(data) {
+				data.title = validator.escape(data.title);
+				data.relativeTime = utils.toISOString(data.timestamp);
+			}
+
+			callback(null, data);
+		});
+	};
+
+	Topics.getTopicDataWithUser = function(tid, callback) {
+		Topics.getTopicData(tid, function(err, topic) {
+			if(err) {
+				return callback(err, null);
+			}
+
+			user.getUserFields(topic.uid, ['username', 'userslug', 'picture'] , function(err, userData) {
+				if(err) {
+					return callback(err, null);
+				}
+
+				topic.username = userData.username;
+				topic.userslug = userData.userslug
+				topic.picture = userData.picture;
+				callback(null, topic);
+			});
+		});
+	};
+
+	Topics.getTopicPosts = function(tid, start, end, current_user, reverse, callback) {
+		if (typeof reverse === 'function') {
+			callback = reverse;
+			reverse = false;
+		}
+
+		posts.getPostsByTid(tid, start, end, reverse, function(err, postData) {
+			if(err) {
+				return callback(err);
+			}
+
+			if (Array.isArray(postData) && !postData.length) {
+				return callback(null, []);
+			}
+
+			for(var i=0; i<postData.length; ++i) {
+				postData[i].index = start + i;
+			}
+
+			pids = postData.map(function(post) {
+				return post.pid;
+			});
+
+			function getFavouritesData(next) {
+				favourites.getFavouritesByPostIDs(pids, current_user, function(fav_data) {
+					next(null, fav_data);
+				});
+			}
+
+			function getVoteStatusData(next) {
+				favourites.getVoteStatusByPostIDs(pids, current_user, function(vote_data) {
+					next(null, vote_data);
+				})
+			}
+
+			function addUserInfoToPosts(next) {
+				function iterator(post, callback) {
+					posts.addUserInfoToPost(post, function() {
+						callback(null);
+					});
+				}
+
+				async.each(postData, iterator, function(err) {
+					next(err, null);
+				});
+			}
+
+			function getPrivileges(next) {
+				var privs = {};
+				async.each(pids, getPostPrivileges, function(err) {
+					next(err, privs);
+				});
+
+				function getPostPrivileges(pid, next) {
+					postTools.privileges(pid, current_user, function(err, postPrivileges) {
+						if(err) {
+							return next(err);
+						}
+						privs[pid] = postPrivileges;
+						next();
+					});
+				}
+			}
+
+			async.parallel([getFavouritesData, addUserInfoToPosts, getPrivileges, getVoteStatusData], function(err, results) {
+				if(err) {
+					return callback(err);
+				}
+
+				var fav_data = results[0],
+					privileges = results[2],
+					voteStatus = results[3];
+
+				for (var i = 0; i < postData.length; ++i) {
+					var pid = postData[i].pid;
+					postData[i].favourited = fav_data[pid];
+					postData[i].upvoted = voteStatus[pid].upvoted;
+					postData[i].downvoted = voteStatus[pid].downvoted;
+					postData[i].votes = postData[i].votes || 0;
+					postData[i].display_moderator_tools = (current_user != 0) && privileges[pid].editable;
+					postData[i].display_move_tools = privileges[pid].move;
+					if(parseInt(postData[i].deleted, 10) === 1 && !privileges[pid].view_deleted) {
+						postData[i].content = 'This post is deleted!';
+					}
+				}
+
+				callback(null, postData);
+			});
+		});
+	};
+
+	Topics.getPageCount = function(tid, uid, callback) {
+		db.sortedSetCard('tid:' + tid + ':posts', function(err, postCount) {
+			if(err) {
+				return callback(err);
+			}
+
+			user.getSettings(uid, function(err, settings) {
+				if(err) {
+					return callback(err);
+				}
+
+				callback(null, Math.ceil(parseInt(postCount, 10) / settings.postsPerPage));
+			});
+		});
+	};
+
+	Topics.getCategoryData = function(tid, callback) {
+		Topics.getTopicField(tid, 'cid', function(err, cid) {
+			if(err) {
+				callback(err);
+			}
+
+			categories.getCategoryData(cid, callback);
+		});
+	};
+
+	function getTopics(set, uid, tids, callback) {
+		var returnTopics = {
+			'topics': []
+		};
+
+		if (!tids || !tids.length) {
+			return callback(null, returnTopics);
+		}
+
+		async.filter(tids, function(tid, next) {
+			threadTools.privileges(tid, uid, function(err, privileges) {
+				next(!err && privileges.read);
+			});
+		}, function(tids) {
+			Topics.getTopicsByTids(tids, 0, uid, function(err, topicData) {
+				if(err) {
+					return callback(err);
+				}
+
+				if(!topicData || !topicData.length) {
+					return callback(null, returnTopics);
+				}
+
+				db.sortedSetRevRank(set, topicData[topicData.length - 1].tid, function(err, rank) {
+					if(err) {
+						return calllback(err);
+					}
+
+					returnTopics.nextStart = parseInt(rank, 10) + 1;
+					returnTopics.topics = topicData;
+					callback(null, returnTopics);
+				});
+			});
+		});
+	}
+
+	Topics.getLatestTids = function(start, end, term, callback) {
+		var terms = {
+			day: 86400000,
+			week: 604800000,
+			month: 2592000000
+		};
+
+		var since = terms['day'];
+		if(terms[term]) {
+			since = terms[term];
+		}
+
+		var count = parseInt(end, 10) === -1 ? end : end - start + 1;
+
+		db.getSortedSetRevRangeByScore(['topics:recent', '+inf', Date.now() - since, 'LIMIT', start, count], callback);
+	};
+
+	Topics.getLatestTopics = function(uid, start, end, term, callback) {
+		Topics.getLatestTids(start, end, term, function(err, tids) {
+			if(err) {
+				return callback(err);
+			}
+			getTopics('topics:recent', uid, tids, callback);
+		});
+	};
+
+	Topics.getTopicsFromSet = function(uid, set, start, end, callback) {
+		db.getSortedSetRevRange(set, start, end, function(err, tids) {
+			if(err) {
+				return callback(err);
+			}
+
+			getTopics(set, uid, tids, callback);
+		});
+	};
+
+	Topics.getTotalUnread = function(uid, callback) {
+		Topics.getUnreadTids(uid, 0, 21, function(err, tids) {
+			callback(err, {count: tids ? tids.length : 0});
+		});
+	};
+
+	Topics.getUnreadTids = function(uid, start, stop, callback) {
+		var unreadTids = [],
+			done = false;
+
+		uid = parseInt(uid, 10);
+		if(uid === 0) {
+			return callback(null, unreadTids);
+		}
+
+		async.whilst(function() {
+			return unreadTids.length < 20 && !done;
+		}, function(callback) {
+			Topics.getLatestTids(start, stop, 'month', function(err, tids) {
+				if (err) {
+					return callback(err);
+				}
+
+				if (tids && !tids.length) {
+					done = true;
+					return callback();
+				}
+
+				Topics.hasReadTopics(tids, uid, function(err, read) {
+					if(err) {
+						return callback(err);
+					}
+					var newtids = tids.filter(function(tid, index, self) {
+						return parseInt(read[index], 10) === 0;
+					});
+
+					async.filter(newtids, function(tid, next) {
+						threadTools.privileges(tid, uid, function(err, privileges) {
+							next(!err && privileges.read);
+						});
+					}, function(newtids) {
+						unreadTids.push.apply(unreadTids, newtids);
+
+						start = stop + 1;
+						stop = start + 19;
+
+						callback();
+					});
+				});
+			});
+		}, function(err) {
+			callback(err, unreadTids);
+		});
+	};
+
+	Topics.getUnreadTopics = function(uid, start, stop, callback) {
+		var unreadTopics = {
+			'show_markallread_button': 'show',
+			'no_topics_message': 'hidden',
+			'topics': []
+		};
+
+		function noUnreadTopics() {
+			unreadTopics.no_topics_message = '';
+			unreadTopics.show_markallread_button = 'hidden';
+			callback(null, unreadTopics);
+		}
+
+		function sendUnreadTopics(topicIds) {
+
+			Topics.getTopicsByTids(topicIds, 0, uid, function(err, topicData) {
+				if(err) {
+					return callback(err);
+				}
+
+				db.sortedSetRevRank('topics:recent', topicData[topicData.length - 1].tid, function(err, rank) {
+					if(err) {
+						return callback(err);
+					}
+
+					unreadTopics.topics = topicData;
+					unreadTopics.nextStart = parseInt(rank, 10) + 1;
+
+					if (!topicData || topicData.length === 0) {
+						unreadTopics.no_topics_message = '';
+					}
+					if (uid === 0 || topicData.length === 0) {
+						unreadTopics.show_markallread_button = 'hidden';
+					}
+
+					callback(null, unreadTopics);
+				});
+			});
+		}
+
+		Topics.getUnreadTids(uid, start, stop, function(err, unreadTids) {
+			if (err) {
+				return callback(err);
+			}
+
+			if (unreadTids.length) {
+				sendUnreadTopics(unreadTids);
+			} else {
+				noUnreadTopics();
+			}
+		});
+	};
+
+	Topics.pushUnreadCount = function(uids, callback) {
+		var	websockets = require('./socket.io');
+
+		if (!uids) {
+			uids = websockets.getConnectedClients();
+		} else if (!Array.isArray(uids)) {
+			uids = [uids];
+		}
+
+		uids = uids.filter(function(value) {
+			return parseInt(value, 10) !== 0;
+		});
+
+		async.each(uids, function(uid, next) {
+			Topics.getUnreadTids(uid, 0, 19, function(err, tids) {
+				websockets.in('uid_' + uid).emit('event:unread.updateCount', null, tids);
+				next();
+			});
+		}, function(err) {
+			if (err) {
+				winston.error(err.message);
+			}
+
+			if (callback) {
+				callback();
+			}
+		});
+	};
+
+	Topics.getTopicsByTids = function(tids, cid, current_user, callback) {
+
+		if (!Array.isArray(tids) || tids.length === 0) {
+			return callback(null, []);
+		}
+
+		function getTopicInfo(topicData, callback) {
+
+			function getUserInfo(next) {
+				user.getUserFields(topicData.uid, ['username', 'userslug', 'picture'], next);
+			}
+
+			function hasReadTopic(next) {
+				Topics.hasReadTopic(topicData.tid, current_user, next);
+			}
+
+			function getTeaserInfo(next) {
+				Topics.getTeaser(topicData.tid, function(err, teaser) {
+					next(null, teaser || {});
+				});
+			}
+
+			// temporary. I don't think this call should belong here
+
+			function getPrivileges(next) {
+				categoryTools.privileges(cid, current_user, next);
+			}
+
+			function getCategoryInfo(next) {
+				categories.getCategoryFields(topicData.cid, ['name', 'slug', 'icon'], next);
+			}
+
+			async.parallel([getUserInfo, hasReadTopic, getTeaserInfo, getPrivileges, getCategoryInfo], function(err, results) {
+				if(err) {
+					return callback(err);
+				}
+
+				callback(null, {
+					username: results[0].username,
+					userslug: results[0].userslug,
+					picture: results[0].picture,
+					userbanned: results[0].banned,
+					hasread: results[1],
+					teaserInfo: results[2],
+					privileges: results[3],
+					categoryData: results[4]
+				});
+			});
+		}
+
+		function isTopicVisible(topicData, topicInfo) {
+			var deleted = parseInt(topicData.deleted, 10) !== 0;
+
+			return !deleted || (deleted && topicInfo.privileges.view_deleted) || topicData.uid === current_user;
+		}
+
+		function loadTopic(tid, next) {
+			Topics.getTopicData(tid, function(err, topicData) {
+				if(err) {
+					return next(err);
+				}
+
+				if (!topicData) {
+					return next();
+				}
+
+				getTopicInfo(topicData, function(err, topicInfo) {
+					if(err) {
+						return next(err);
+					}
+
+					if (!isTopicVisible(topicData, topicInfo)) {
+						return next();
+					}
+
+					topicData['pin-icon'] = parseInt(topicData.pinned, 10) === 1 ? 'fa-thumb-tack' : 'none';
+					topicData['lock-icon'] = parseInt(topicData.locked, 10) === 1 ? 'fa-lock' : 'none';
+					topicData['deleted-class'] = parseInt(topicData.deleted, 10) === 1 ? 'deleted' : '';
+					topicData['unread-class'] = !(topicInfo.hasread && parseInt(current_user, 10) !== 0) ? 'unread' : '';
+
+					topicData.unread = !(topicInfo.hasread && parseInt(current_user, 10) !== 0);
+					topicData.unreplied = parseInt(topicData.postcount, 10) === 1;
+					topicData.username = topicInfo.username || 'anonymous';
+					topicData.userslug = topicInfo.userslug || '';
+					topicData.picture = topicInfo.picture || gravatar.url('', {}, true);
+					topicData.categoryIcon = topicInfo.categoryData.icon;
+					topicData.categoryName = topicInfo.categoryData.name;
+					topicData.categorySlug = topicInfo.categoryData.slug;
+
+					topicData.teaser_username = topicInfo.teaserInfo.username || '';
+					topicData.teaser_userslug = topicInfo.teaserInfo.userslug || '';
+					topicData.teaser_userpicture = topicInfo.teaserInfo.picture || gravatar.url('', {}, true);
+					topicData.teaser_pid = topicInfo.teaserInfo.pid;
+					topicData.teaser_timestamp = utils.toISOString(topicInfo.teaserInfo.timestamp);
+
+					next(null, topicData);
+				});
+			});
+		}
+
+		async.map(tids, loadTopic, function(err, topics) {
+			if(err) {
+				return callback(err);
+			}
+
+			topics = topics.filter(function(topic) {
+				return !!topic;
+			});
+
+			callback(null, topics);
+		});
+	};
+
+	Topics.getTopicWithPosts = function(tid, current_user, start, end, quiet, callback) {
+		threadTools.exists(tid, function(exists) {
+			if (!exists) {
+				return callback(new Error('Topic tid \'' + tid + '\' not found'));
+			}
+
+			// "quiet" is used for things like RSS feed updating, HTML parsing for non-js users, etc
+			if (!quiet) {
+				Topics.markAsRead(tid, current_user, function(err) {
+					Topics.pushUnreadCount(current_user);
+				});
+				Topics.increaseViewCount(tid);
+			}
+
+			function getTopicData(next) {
+				Topics.getTopicData(tid, next);
+			}
+
+			function getTopicPosts(next) {
+				Topics.getTopicPosts(tid, start, end, current_user, next);
+			}
+
+			function getPrivileges(next) {
+				threadTools.privileges(tid, current_user, next);
+			}
+
+			function getCategoryData(next) {
+				Topics.getCategoryData(tid, next);
+			}
+
+			function getPageCount(next) {
+				Topics.getPageCount(tid, current_user, next);
+			}
+
+			function getThreadTools(next) {
+				Plugins.fireHook('filter:topic.thread_tools', [], function(err, threadTools) {
+					next(err, threadTools);
+				});
+			}
+
+			async.parallel([getTopicData, getTopicPosts, getPrivileges, getCategoryData, getPageCount, getThreadTools], function(err, results) {
+				if (err) {
+					winston.error('[Topics.getTopicWithPosts] Could not retrieve topic data: ', err.message);
+					return callback(err);
+				}
+
+				var topicData = results[0],
+					privileges = results[2],
+					categoryData = results[3],
+					pageCount = results[4],
+					threadTools = results[5];
+
+				callback(null, {
+					'topic_name': topicData.title,
+					'category_name': categoryData.name,
+					'category_slug': categoryData.slug,
+					'locked': topicData.locked,
+					'deleted': topicData.deleted,
+					'pinned': topicData.pinned,
+					'timestamp': topicData.timestamp,
+					'slug': topicData.slug,
+					'thumb': topicData.thumb,
+					'postcount': topicData.postcount,
+					'viewcount': topicData.viewcount,
+					'pageCount': pageCount,
+					'unreplied': parseInt(topicData.postcount, 10) === 1,
+					'topic_id': tid,
+					'expose_tools': privileges.editable ? 1 : 0,
+					'thread_tools': threadTools,
+					'disableSocialButtons': meta.config.disableSocialButtons !== undefined ? parseInt(meta.config.disableSocialButtons, 10) !== 0 : false,
+					'posts': results[1]
+				});
+			});
+		});
+	};
+
+
+	Topics.getTopicForCategoryView = function(tid, uid, callback) {
+
+		function getTopicData(next) {
+			Topics.getTopicDataWithUser(tid, next);
+		}
+
+		function getReadStatus(next) {
+			if (uid && parseInt(uid, 10) > 0) {
+				Topics.hasReadTopic(tid, uid, next);
+			} else {
+				next(null, null);
+			}
+		}
+
+		function getTeaser(next) {
+			Topics.getTeaser(tid, next);
+		}
+
+		async.parallel([getTopicData, getReadStatus, getTeaser], function(err, results) {
+			if (err) {
+				return callback(err);
+			}
+
+			var topicData = results[0],
+				hasRead = results[1],
+				teaser = results[2];
+
+			topicData['pin-icon'] = parseInt(topicData.pinned, 10) === 1 ? 'fa-thumb-tack' : 'none';
+			topicData['lock-icon'] = parseInt(topicData.locked, 10) === 1 ? 'fa-lock' : 'none';
+			topicData['unread-class'] = !(hasRead && parseInt(uid, 10) !== 0) ? 'unread' : '';
+
+			topicData.unread = !(hasRead && parseInt(uid, 10) !== 0);
+			topicData.teaser_username = teaser.username || '';
+			topicData.teaser_userslug = teaser.userslug || '';
+			topicData.userslug = teaser.userslug || '';
+			topicData.teaser_timestamp = utils.toISOString(teaser.timestamp);
+			topicData.teaser_userpicture = teaser.picture;
+
+			callback(null, topicData);
+		});
+	};
+
+	Topics.getAllTopics = function(start, end, callback) {
+		db.getSortedSetRevRange('topics:tid', start, end, function(err, tids) {
+			if(err) {
+				return callback(err);
+			}
+
+			async.map(tids, function(tid, next) {
+				Topics.getTopicDataWithUser(tid, next);
+			}, callback);
+		});
+	};
+
+	Topics.markAllRead = function(uid, callback) {
+		Topics.getLatestTids(0, -1, 'month', function(err, tids) {
+			if (err) {
+				return callback(err);
+			}
+
+			if(!tids || !tids.length) {
+				return callback();
+			}
+
+			function markRead(tid, next) {
+				Topics.markAsRead(tid, uid, next);
+			}
+
+			async.each(tids, markRead, callback);
+		});
+	};
+
+	Topics.getTitleByPid = function(pid, callback) {
+		Topics.getTopicFieldByPid('title', pid, callback);
+	};
+
+	Topics.getTopicFieldByPid = function(field, pid, callback) {
+		posts.getPostField(pid, 'tid', function(err, tid) {
+			Topics.getTopicField(tid, field, callback);
+		});
+	};
+
+	Topics.getTopicDataByPid = function(pid, callback) {
+		posts.getPostField(pid, 'tid', function(err, tid) {
+			Topics.getTopicData(tid, callback);
+		});
+	};
+
+	Topics.uploadTopicThumb = function(image, callback) {
+
+		if(plugins.hasListeners('filter:uploadImage')) {
+			plugins.fireHook('filter:uploadImage', image, callback);
+		} else {
+			if (meta.config.allowTopicsThumbnail) {
+				var filename = 'upload-' + utils.generateUUID() + path.extname(image.name);
+				require('./file').saveFileToLocal(filename, image.path, function(err, upload) {
+					if(err) {
+						return callback(err);
+					}
+					callback(null, {
+						url: upload.url,
+						name: image.name
+					});
+				});
+			} else {
+				callback(new Error('Topic Thumbnails are disabled!'));
+			}
+		}
+	};
+
+	Topics.markAsUnreadForAll = function(tid, callback) {
+		db.delete('tid:' + tid + ':read_by_uid', function(err) {
+			if(err) {
+				return callback(err);
+			}
+			Topics.markCategoryUnreadForAll(tid, callback)
+		});
+	};
+
+	Topics.markAsRead = function(tid, uid, callback) {
+
+		db.setAdd('tid:' + tid + ':read_by_uid', uid, function(err) {
+			if(callback) {
+				callback(err);
+			}
+		});
+
+		Topics.getTopicField(tid, 'cid', function(err, cid) {
+			categories.markAsRead(cid, uid);
+		});
+
+		user.notifications.getUnreadByUniqueId(uid, 'topic:' + tid, function(err, nids) {
+			notifications.mark_read_multiple(nids, uid, function() {
+				user.pushNotifCount(uid);
+			});
+		});
+	};
+
+	Topics.markCategoryUnreadForAll = function(tid, callback) {
+		Topics.getTopicField(tid, 'cid', function(err, cid) {
+			if(err) {
+				return callback(err);
+			}
+
+			categories.markAsUnreadForAll(cid, callback);
+		});
+	};
+
+	Topics.hasReadTopics = function(tids, uid, callback) {
+		if(!parseInt(uid, 10)) {
+			return callback(null, tids.map(function() {
+				return false;
+			}));
+		}
+
+		var sets = [];
+
+		for (var i = 0, ii = tids.length; i < ii; i++) {
+			sets.push('tid:' + tids[i] + ':read_by_uid');
+		}
+
+		db.isMemberOfSets(sets, uid, callback);
+	};
+
+	Topics.hasReadTopic = function(tid, uid, callback) {
+		if(!parseInt(uid, 10)) {
+			return callback(null, false);
+		}
+
+		db.isSetMember('tid:' + tid + ':read_by_uid', uid, callback);
+	};
+
+	Topics.getTeasers = function(tids, callback) {
+
+		if(!Array.isArray(tids)) {
+			return callback(null, []);
+		}
+
+		async.map(tids, function(tid, next) {
+			Topics.getTeaser(tid, next);
+		}, callback);
+	};
+
+	Topics.getTeaser = function(tid, callback) {
+		threadTools.getLatestUndeletedPid(tid, function(err, pid) {
+			if (err) {
+				return callback(err);
+			}
+
+			posts.getPostFields(pid, ['pid', 'uid', 'timestamp'], function(err, postData) {
+				if (err) {
+					return callback(err);
+				} else if(!postData) {
+					return callback(new Error('no-teaser-found'));
+				}
+
+				user.getUserFields(postData.uid, ['username', 'userslug', 'picture'], function(err, userData) {
+					if (err) {
+						return callback(err);
+					}
+
+					callback(null, {
+						pid: postData.pid,
+						username: userData.username || 'anonymous',
+						userslug: userData.userslug,
+						picture: userData.picture || gravatar.url('', {}, true),
+						timestamp: postData.timestamp
+					});
+				});
+			});
+		});
+	}
+
+	Topics.getTopicField = function(tid, field, callback) {
+		db.getObjectField('topic:' + tid, field, callback);
+	}
+
+	Topics.getTopicFields = function(tid, fields, callback) {
+		db.getObjectFields('topic:' + tid, fields, callback);
+	}
+
+	Topics.setTopicField = function(tid, field, value, callback) {
+		db.setObjectField('topic:' + tid, field, value, callback);
+	}
+
+	Topics.increasePostCount = function(tid, callback) {
+		db.incrObjectField('topic:' + tid, 'postcount', function(err, value) {
+			if(err) {
+				return callback(err);
+			}
+			db.sortedSetAdd('topics:posts', value, tid, callback);
+		});
+	}
+
+	Topics.decreasePostCount = function(tid, callback) {
+		db.decrObjectField('topic:' + tid, 'postcount', function(err, value) {
+			if(err) {
+				return callback(err);
+			}
+			db.sortedSetAdd('topics:posts', value, tid, callback);
+		});
+	}
+
+	Topics.increaseViewCount = function(tid, callback) {
+		db.incrObjectField('topic:' + tid, 'viewcount', function(err, value) {
+			if(err) {
+				return callback(err);
+			}
+			db.sortedSetAdd('topics:views', value, tid, callback);
+		});
+	}
+
+	Topics.isLocked = function(tid, callback) {
+		Topics.getTopicField(tid, 'locked', function(err, locked) {
+			if(err) {
+				return callback(err, null);
+			}
+			callback(null, parseInt(locked, 10) === 1);
+		});
+	}
+
+	Topics.updateTimestamp = function(tid, timestamp) {
+		db.sortedSetAdd('topics:recent', timestamp, tid);
+		Topics.setTopicField(tid, 'lastposttime', timestamp);
+	}
+
+	Topics.onNewPostMade = function(tid, pid, timestamp, callback) {
+		Topics.increasePostCount(tid);
+		Topics.updateTimestamp(tid, timestamp);
+		Topics.addPostToTopic(tid, pid, timestamp, callback);
+	}
+
+	Topics.addPostToTopic = function(tid, pid, timestamp, callback) {
+		db.sortedSetAdd('tid:' + tid + ':posts', timestamp, pid, callback);
+	}
+
+	Topics.removePostFromTopic = function(tid, pid, callback) {
+		db.sortedSetRemove('tid:' + tid + ':posts', pid, callback);
+	}
+
+	Topics.getPids = function(tid, callback) {
+		db.getSortedSetRange('tid:' + tid + ':posts', 0, -1, callback);
+	}
+
+	Topics.getUids = function(tid, callback) {
+		var uids = {};
+		Topics.getPids(tid, function(err, pids) {
+
+			function getUid(pid, next) {
+				posts.getPostField(pid, 'uid', function(err, uid) {
+					if (err)
+						return next(err);
+					uids[uid] = 1;
+					next(null);
+				});
+			}
+
+			async.each(pids, getUid, function(err) {
+				if (err)
+					return callback(err, null);
+
+				callback(null, Object.keys(uids));
+			});
+		});
+	}
+
+	Topics.delete = function(tid, callback) {
+		async.parallel([
+			function(next) {
+				Topics.setTopicField(tid, 'deleted', 1, next);
+			},
+			function(next) {
+				db.sortedSetRemove('topics:recent', tid, next);
+			},
+			function(next) {
+				db.sortedSetRemove('topics:posts', tid, next);
+			},
+			function(next) {
+				db.sortedSetRemove('topics:views', tid, next);
+			},
+			function(next) {
+				Topics.getTopicField(tid, 'cid', function(err, cid) {
+					if(err) {
+						return next(err);
+					}
+					db.incrObjectFieldBy('category:' + cid, 'topic_count', -1, next);
+				});
+			}
+		], callback);
+	};
+
+	Topics.restore = function(tid, callback) {
+		Topics.getTopicFields(tid, ['lastposttime', 'postcount', 'viewcount'], function(err, topicData) {
+			if(err) {
+				return callback(err);
+			}
+
+			async.parallel([
+				function(next) {
+					Topics.setTopicField(tid, 'deleted', 0, next);
+				},
+				function(next) {
+					db.sortedSetAdd('topics:recent', topicData.lastposttime, tid, next);
+				},
+				function(next) {
+					db.sortedSetAdd('topics:posts', topicData.postcount, tid, next);
+				},
+				function(next) {
+					db.sortedSetAdd('topics:views', topicData.viewcount, tid, next);
+				},
+				function(next) {
+					Topics.getTopicField(tid, 'cid', function(err, cid) {
+						if(err) {
+							return next(err);
+						}
+						db.incrObjectFieldBy('category:' + cid, 'topic_count', 1, next);
+					});
+				}
+			], callback);
+		});
+	};
+}(exports));