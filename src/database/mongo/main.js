--- conflicted
+++ resolved
@@ -5,86 +5,6 @@
 module.exports = function(db, module) {
 	var helpers = module.helpers.mongo;
 
-<<<<<<< HEAD
-	module.searchIndex = function(key, data, id, callback) {
-		callback = callback || function() {};
-		id = parseInt(id, 10);
-		if (!id) {
-			return callback();
-		}
-		var setData = {
-			id: id
-		};
-		for(var field in data) {
-			if (data.hasOwnProperty(field) && data[field]) {
-				setData[field] = data[field].toString();
-			}
-		}
-
-		db.collection('search' + key).update({id: id}, {$set: setData}, {upsert:true, w: 1}, function(err) {
-			if (err) {
-				winston.error('Error indexing ' + err.message);
-			}
-			callback(err);
-		});
-	};
-
-	module.search = function(key, data, limit, callback) {
-		var searchQuery = {};
-
-		if (data.content) {
-			searchQuery.$text = {$search: data.content};
-		}
-
-		if (Array.isArray(data.cid) && data.cid.length) {
-			data.cid = data.cid.filter(Boolean);
-			if (data.cid.length > 1) {
-				searchQuery.cid = {$in: data.cid.map(String)};
-			} else if (data.cid[0]) {
-				searchQuery.cid = data.cid[0].toString();
-			}
-		}
-
-		if (Array.isArray(data.uid) && data.uid.length) {
-			data.uid = data.uid.filter(Boolean);
-			if (data.uid.length > 1) {
-				searchQuery.uid = {$in: data.uid.map(String)};
-			} else if (data.uid[0]) {
-				searchQuery.uid = data.uid[0].toString();
-			}
-		}
-
-		db.collection('search' + key).find(searchQuery, {limit: parseInt(limit, 10), fields:{_id: 0, id: 1}}).toArray(function(err, results) {
-			if (err) {
-				return callback(err);
-			}
-
-			if (!results || !results.length) {
-				return callback(null, []);
-			}
-
-			var data = results.map(function(item) {
-				return item.id;
-			});
-
-			callback(null, data);
-		});
-	};
-
-	module.searchRemove = function(key, id, callback) {
-		callback = callback || helpers.noop;
-		id = parseInt(id, 10);
-		if (!id) {
-			return callback();
-		}
-
-		db.collection('search' + key).remove({id: id}, function(err, res) {
-			callback(err);
-		});
-	};
-
-=======
->>>>>>> 5d43da0d
 	module.flushdb = function(callback) {
 		callback = callback || helpers.noop;
 		db.dropDatabase(callback);
