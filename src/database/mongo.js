--- conflicted
+++ resolved
@@ -124,14 +124,11 @@
 		require('./mongo/sets')(db, mongoModule);
 		require('./mongo/sorted')(db, mongoModule);
 		require('./mongo/list')(db, mongoModule);
-<<<<<<< HEAD
+		require('./mongo/transaction')(db, mongoModule);
 		mongoModule.async = require('../promisify')(mongoModule);
 
 		mongoModule.client = db;
 
-=======
-		require('./mongo/transaction')(db, mongoModule);
->>>>>>> 33228bb7
 		callback();
 	});
 };
