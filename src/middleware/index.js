--- conflicted
+++ resolved
@@ -109,11 +109,7 @@
 };
 
 middleware.privateTagListing = function (req, res, next) {
-<<<<<<< HEAD
-	if (!req.user && meta.config.privateTagListing) {
-=======
-	if (!req.loggedIn && parseInt(meta.config.privateTagListing, 10) === 1) {
->>>>>>> ee2f9e94
+	if (!req.loggedIn && meta.config.privateTagListing) {
 		controllers.helpers.notAllowed(req, res);
 	} else {
 		next();
@@ -144,11 +140,7 @@
 }
 
 middleware.privateUploads = function (req, res, next) {
-<<<<<<< HEAD
-	if (req.user || !meta.config.privateUploads) {
-=======
-	if (req.loggedIn || parseInt(meta.config.privateUploads, 10) !== 1) {
->>>>>>> ee2f9e94
+	if (req.loggedIn || !meta.config.privateUploads) {
 		return next();
 	}
 
