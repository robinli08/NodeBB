--- conflicted
+++ resolved
@@ -1,12 +1,6 @@
 'use strict';
 
-<<<<<<< HEAD
-var	nconf = require('nconf'),
-	winston = require('winston'),
-	validator = require('validator'),
-=======
 var	validator = require('validator'),
->>>>>>> a739ad81
 
 	meta = require('../meta'),
 	user = require('../user'),
