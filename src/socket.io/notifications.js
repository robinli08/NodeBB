--- conflicted
+++ resolved
@@ -2,11 +2,6 @@
 
 var user = require('../user');
 var notifications = require('../notifications');
-<<<<<<< HEAD
-=======
-var utils = require('../utils');
->>>>>>> c3febca9
-
 var SocketNotifs = module.exports;
 
 SocketNotifs.get = function (socket, data, callback) {
