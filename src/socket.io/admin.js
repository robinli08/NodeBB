'use strict';

var async = require('async');
var winston = require('winston');
var nconf = require('nconf');

var meta = require('../meta');
var plugins = require('../plugins');
var widgets = require('../widgets');
var user = require('../user');
var logger = require('../logger');
var events = require('../events');
var emailer = require('../emailer');
var db = require('../database');
var analytics = require('../analytics');
var index = require('./index');
var getAdminSearchDict = require('../admin/search').getDictionary;

var SocketAdmin = {
	user: require('./admin/user'),
	categories: require('./admin/categories'),
	groups: require('./admin/groups'),
	tags: require('./admin/tags'),
	rewards: require('./admin/rewards'),
	navigation: require('./admin/navigation'),
	rooms: require('./admin/rooms'),
	social: require('./admin/social'),
	themes: {},
	plugins: {},
	widgets: {},
	config: {},
	settings: {},
	email: {},
	analytics: {},
	logs: {},
	errors: {},
};

SocketAdmin.before = function (socket, method, data, next) {
	user.isAdministrator(socket.uid, function (err, isAdmin) {
		if (err || isAdmin) {
			return next(err);
		}
		winston.warn('[socket.io] Call to admin method ( ' + method + ' ) blocked (accessed by uid ' + socket.uid + ')');
		next(new Error('[[error:no-privileges]]'));
	});
};

SocketAdmin.reload = function (socket, data, callback) {
	events.log({
		type: 'restart',
		uid: socket.uid,
		ip: socket.ip,
	});
	meta.restart();
	callback();
};

SocketAdmin.restart = function (socket, data, callback) {
	require('../meta/build').buildAll(function (err) {
		if (err) {
			return callback(err);
		}

		events.log({
			type: 'build',
			uid: socket.uid,
			ip: socket.ip,
		});

		events.log({
			type: 'restart',
			uid: socket.uid,
			ip: socket.ip,
		});

		meta.restart();
		callback();
	});
};

SocketAdmin.fireEvent = function (socket, data, callback) {
	index.server.emit(data.name, data.payload || {});
	callback();
};

SocketAdmin.themes.getInstalled = function (socket, data, callback) {
	meta.themes.get(callback);
};

SocketAdmin.themes.set = function (socket, data, callback) {
	if (!data) {
		return callback(new Error('[[error:invalid-data]]'));
	}

	var wrappedCallback = function (err) {
		if (err) {
			return callback(err);
		}
		meta.themes.set(data, callback);
	};
	if (data.type === 'bootswatch') {
		wrappedCallback();
	} else {
		widgets.reset(wrappedCallback);
	}
};

SocketAdmin.plugins.toggleActive = function (socket, plugin_id, callback) {
	require('../posts/cache').reset();
	plugins.toggleActive(plugin_id, callback);
};

SocketAdmin.plugins.toggleInstall = function (socket, data, callback) {
	require('../posts/cache').reset();
	plugins.toggleInstall(data.id, data.version, callback);
};

SocketAdmin.plugins.getActive = function (socket, data, callback) {
	plugins.getActive(callback);
};

SocketAdmin.plugins.orderActivePlugins = function (socket, data, callback) {
	async.each(data, function (plugin, next) {
		if (plugin && plugin.name) {
			db.sortedSetAdd('plugins:active', plugin.order || 0, plugin.name, next);
		} else {
			next();
		}
	}, callback);
};

SocketAdmin.plugins.upgrade = function (socket, data, callback) {
	plugins.upgrade(data.id, data.version, callback);
};

SocketAdmin.widgets.set = function (socket, data, callback) {
	if (!data) {
		return callback(new Error('[[error:invalid-data]]'));
	}

	widgets.setArea(data, callback);
};

SocketAdmin.config.set = function (socket, data, callback) {
	if (!data) {
		return callback(new Error('[[error:invalid-data]]'));
	}
	var _data = {};
	_data[data.key] = data.value;
	SocketAdmin.config.setMultiple(socket, data, callback);
};

SocketAdmin.config.setMultiple = function (socket, data, callback) {
	if (!data) {
		return callback(new Error('[[error:invalid-data]]'));
	}

	async.waterfall([
		function (next) {
			meta.configs.setMultiple(data, next);
		},
		function (next) {
			var setting;
			for (var field in data) {
				if (data.hasOwnProperty(field)) {
					setting = {
						key: field,
						value: data[field],
					};
<<<<<<< HEAD

					logger.monitorConfig({io: index.server}, setting);
=======
					plugins.fireHook('action:config.set', setting);
					logger.monitorConfig({ io: index.server }, setting);
>>>>>>> 995f8296
				}
			}
			plugins.fireHook('action:config.set', {settings: data});
			setImmediate(next);
		},
	], callback);
};

SocketAdmin.config.remove = function (socket, key, callback) {
	meta.configs.remove(key, callback);
};

SocketAdmin.settings.get = function (socket, data, callback) {
	meta.settings.get(data.hash, callback);
};

SocketAdmin.settings.set = function (socket, data, callback) {
	meta.settings.set(data.hash, data.values, callback);
};

SocketAdmin.settings.clearSitemapCache = function (socket, data, callback) {
	require('../sitemap').clearCache();
	callback();
};

SocketAdmin.email.test = function (socket, data, callback) {
	var site_title = meta.config.title || 'NodeBB';
	emailer.send(data.template, socket.uid, {
		subject: '[' + site_title + '] Test Email',
		site_title: site_title,
		url: nconf.get('url'),
	}, callback);
};

SocketAdmin.analytics.get = function (socket, data, callback) {
	// Default returns views from past 24 hours, by hour
	if (data.units === 'days') {
		data.amount = 30;
	} else {
		data.amount = 24;
	}

	if (data && data.graph && data.units && data.amount) {
		if (data.graph === 'traffic') {
			async.parallel({
				uniqueVisitors: function (next) {
					if (data.units === 'days') {
						analytics.getDailyStatsForSet('analytics:uniquevisitors', data.until || Date.now(), data.amount, next);
					} else {
						analytics.getHourlyStatsForSet('analytics:uniquevisitors', data.until || Date.now(), data.amount, next);
					}
				},
				pageviews: function (next) {
					if (data.units === 'days') {
						analytics.getDailyStatsForSet('analytics:pageviews', data.until || Date.now(), data.amount, next);
					} else {
						analytics.getHourlyStatsForSet('analytics:pageviews', data.until || Date.now(), data.amount, next);
					}
				},
				monthlyPageViews: function (next) {
					analytics.getMonthlyPageViews(next);
				},
			}, function (err, data) {
				data.pastDay = data.pageviews.reduce(function (a, b) { return parseInt(a, 10) + parseInt(b, 10); });
				data.pageviews[data.pageviews.length - 1] = parseInt(data.pageviews[data.pageviews.length - 1], 10) + analytics.getUnwrittenPageviews();
				callback(err, data);
			});
		}
	} else {
		callback(new Error('Invalid analytics call'));
	}
};

SocketAdmin.logs.get = function (socket, data, callback) {
	meta.logs.get(callback);
};

SocketAdmin.logs.clear = function (socket, data, callback) {
	meta.logs.clear(callback);
};

SocketAdmin.errors.clear = function (socket, data, callback) {
	meta.errors.clear(callback);
};

SocketAdmin.deleteAllEvents = function (socket, data, callback) {
	events.deleteAll(callback);
};

SocketAdmin.getSearchDict = function (socket, data, callback) {
	user.getSettings(socket.uid, function (err, settings) {
		if (err) {
			return callback(err);
		}
		var lang = settings.userLang || meta.config.defaultLang || 'en-GB';
		getAdminSearchDict(lang, callback);
	});
};

SocketAdmin.deleteAllSessions = function (socket, data, callback) {
	user.auth.deleteAllSessions(callback);
};


module.exports = SocketAdmin;<|MERGE_RESOLUTION|>--- conflicted
+++ resolved
@@ -168,16 +168,11 @@
 						key: field,
 						value: data[field],
 					};
-<<<<<<< HEAD
-
-					logger.monitorConfig({io: index.server}, setting);
-=======
 					plugins.fireHook('action:config.set', setting);
 					logger.monitorConfig({ io: index.server }, setting);
->>>>>>> 995f8296
 				}
 			}
-			plugins.fireHook('action:config.set', {settings: data});
+			plugins.fireHook('action:config.set', { settings: data });
 			setImmediate(next);
 		},
 	], callback);
