<!-- IMPORT admin/partials/settings/header.tpl -->

<<<<<<< HEAD
<form role="form" data-settings="core.settings.general">
	<div class="row mb-4">
		<div class="col-12 col-sm-2 settings-header">
			[[admin/settings/general:site-settings]]
		</div>
		<div class="col-12 col-sm-10">
			<div class="form-group">
				<label for="title">[[admin/settings/general:title]]</label>
				<input id="title" data-field="title" class="form-control" type="text" placeholder="[[admin/settings/general:title.name]]" />
=======
<div class="row">
	<div class="col-sm-2 col-xs-12 settings-header">
		[[admin/settings/general:site-settings]]
	</div>
	<div class="col-sm-10 col-xs-12">
		<form>
			<label>[[admin/settings/general:title]]</label>
			<input class="form-control" type="text" placeholder="[[admin/settings/general:title.name]]" data-field="title" />
			<label for="title:short">[[admin/settings/general:title.short]]</label>
			<input id="title:short" type="text" class="form-control" placeholder="[[admin/settings/general:title.short-placeholder]]" data-field="title:short" />
			<label for="title:url">[[admin/settings/general:title.url]]</label>
			<input id ="title:url" type="text" class="form-control" placeholder="[[admin/settings/general:title.url-placeholder]]" data-field="title:url" />
			<p class="help-block">
				[[admin/settings/general:title.url-help]]
			</p>

			<div class="checkbox">
				<label for="showSiteTitle" class="mdl-switch mdl-js-switch mdl-js-ripple-effect">
					<input type="checkbox" class="mdl-switch__input" id="showSiteTitle" data-field="showSiteTitle" name="showSiteTitle" />
					<span class="mdl-switch__label">[[admin/settings/general:title.show-in-header]]</span>
				</label>
>>>>>>> c1429fbb
			</div>

			<div class="form-group">
				<label for="title:url">[[admin/settings/general:title.url]]</label>
				<input id="title:url" data-field="title:url" type="text" class="form-control" placeholder="[[admin/settings/general:title.url-placeholder]]" />
				<small class="form-text text-muted">
					[[admin/settings/general:title.url-help]]
				</small>
			</div>

			<div class="form-group form-check">
				<input type="checkbox" class="form-check-input" id="showSiteTitle" data-field="showSiteTitle">
				<label class="form-check-label" for="showSiteTitle">[[admin/settings/general:title.show-in-header]]</label>
			</div>

			<div class="form-group">
				<label for="browserTitle">[[admin/settings/general:browser-title]]</label>
				<input id="browserTitle" data-field="browserTitle" type="text" class="form-control" placeholder="[[admin/settings/general:browser-title]]" />
				<small class="form-text text-muted">
					[[admin/settings/general:browser-title-help]]
				</small>
			</div>

			<div class="form-group">
				<label for="titleLayout">[[admin/settings/general:title-layout]]</label>
				<input id="titleLayout" data-field="titleLayout" type="text" class="form-control" placeholder="[[admin/settings/general:title-layout]]" />
				<small class="form-text text-muted">
					[[admin/settings/general:title-layout-help]]
				</small>
			</div>

			<div class="form-group">
				<label for="description">[[admin/settings/general:description]]</label>
				<input id="description" data-field="description" type="text" class="form-control" placeholder="[[admin/settings/general:description.placeholder]]" />
			</div>

			<div class="form-group">
				<label for="keywords">[[admin/settings/general:keywords]]</label><br />
				<input id="keywords" data-field="keywords" type="text" class="form-control" placeholder="[[admin/settings/general:keywords-placeholder]]" data-field-type="tagsinput" /><br />
			</div>
		</div>
	</div>

	<div class="row mb-4">
		<div class="col-12 col-sm-2 settings-header">[[admin/settings/general:logo]]</div>
		<div class="col-12 col-sm-10">
			<div class="form-group">
				<label for="logoUrl">[[admin/settings/general:logo.image]]</label>
				<div class="input-group">
					<input id="logoUrl" data-field="logoUrl" type="text" class="form-control" placeholder="[[admin/settings/general:logo.image-placeholder]]" />
					<div class="input-group-append">
						<input data-action="upload" data-target="logoUrl" data-route="{config.relative_path}/api/admin/uploadlogo" type="button" class="btn btn-primary" value="[[admin/settings/general:logo.upload]]"></input>
						<button data-action="removeLogo" type="button" class="btn btn-danger"><i class="fa fa-times"></i></button>
					</div>
				</div>
			</div>

			<div class="form-group">
				<label for="brand:logo:url">[[admin/settings/general:logo.url]]</label>
				<input id="brand:logo:url" data-field="brand:logo:url" type="text" class="form-control" placeholder="[[admin/settings/general:logo.url-placeholder]]" />
				<small class="form-text text-muted">[[admin/settings/general:logo.url-help]]</small>
			</div>
			<div class="form-group">
				<label for="brand:logo:alt">[[admin/settings/general:logo.alt-text]]</label>
				<input id="brand:logo:alt" data-field="brand:logo:alt" type="text" class="form-control" placeholder="[[admin/settings/general:log.alt-text-placeholder]]" />
			</div>

			<div class="form-group">
				<label for="og_image">og:image</label>
				<div class="input-group">
					<input id="og_image" data-field="og_image" type="text" class="form-control" placeholder="" />
					<div class="input-group-append">
						<input data-action="upload" data-target="og_image" data-route="{config.relative_path}/api/admin/uploadOgImage" type="button" class="btn btn-primary" value="[[admin/settings/general:logo.upload]]"></input>
						<button data-action="removeOgImage" type="button" class="btn btn-danger"><i class="fa fa-times"></i></button>
					</div>
				</div>
			</div>

			<div class="form-group">
				<label for="faviconUrl">favicon</label>
				<div class="input-group">
					<input id="faviconUrl" data-field="faviconUrl" type="text" class="form-control" placeholder="favicon.ico" data-action="upload" data-target="faviconUrl" data-route="{config.relative_path}/api/admin/uploadfavicon" readonly />
					<div class="input-group-append">
						<input data-action="upload" data-target="faviconUrl" data-route="{config.relative_path}/api/admin/uploadfavicon" data-help="0" type="button" class="btn btn-primary" value="[[admin/settings/general:favicon.upload]]"></input>
						<button data-action="removeFavicon" type="button" class="btn btn-danger"><i class="fa fa-times"></i></button>
					</div>
				</div>
			</div>

			<div class="form-group">
				<label for="touchIconUrl">Touch Icon</label>
				<div class="input-group">
					<input id="touchIconUrl" data-field="touchIconUrl" type="text" class="form-control" data-action="upload" data-target="touchIconUrl" data-route="{config.relative_path}/api/admin/uploadTouchIcon" readonly />
					<div class="input-group-append">
						<input data-action="upload" data-target="touchIconUrl" data-route="{config.relative_path}/api/admin/uploadTouchIcon" type="button" class="btn btn-primary" value="[[admin/settings/general:touch-icon.upload]]"></input>
						<button data-action="removeTouchIcon" type="button" class="btn btn-danger"><i class="fa fa-times"></i></button>
					</div>
				</div>
				<small class="form-text text-muted">[[admin/settings/general:touch-icon.help]]</small>
			</div>
		</div>
	</div>

	<div class="row mb-4">
		<div class="col-12 col-sm-2 settings-header">[[admin/settings/general:search]]</div>
		<div class="col-12 col-sm-10">
			<label for="post-sort-by">[[admin/settings/general:search-default-sort-by]]</label>
			<select id="post-sort-by" data-field="post-sort-by" class="form-control">
				<option value="relevance">[[search:relevance]]</option>
				<option value="timestamp">[[search:post-time]]</option>
				<option value="votes">[[search:votes]]</option>
				<option value="topic.lastposttime">[[search:last-reply-time]]</option>
				<option value="topic.title">[[search:topic-title]]</option>
				<option value="topic.postcount">[[search:number-of-replies]]</option>
				<option value="topic.viewcount">[[search:number-of-views]]</option>
				<option value="topic.votes">[[search:topic-votes]]</option>
				<option value="topic.timestamp">[[search:topic-start-date]]</option>
				<option value="user.username">[[search:username]]</option>
				<option value="category.name">[[search:category]]</option>
			</select>
		</div>
	</div>

	<div class="row mb-4">
		<div class="col-12 col-sm-2 settings-header">[[admin/settings/general:outgoing-links]]</div>
		<div class="col-12 col-sm-10">
			<div class="form-group form-check">
				<input type="checkbox" class="form-check-input" id="useOutgoingLinksPage" data-field="useOutgoingLinksPage">
				<label class="form-check-label" for="useOutgoingLinksPage">[[admin/settings/general:outgoing-links.warning-page]]</label>
			</div>

			<div class="form-group">
				<label for="outgoingLinks:whitelist">[[admin/settings/general:outgoing-links.whitelist]]</label><br />
				<input id="outgoingLinks:whitelist" data-field="outgoingLinks:whitelist" type="text" class="form-control" placeholder="subdomain.domain.com" data-field-type="tagsinput" />
			</div>
		</div>
	</div>
</form>

<div class="row">
	<div class="col-sm-2 col-xs-12 settings-header">[[admin/settings/general:site-colors]]</div>
	<div class="col-sm-10 col-xs-12">
		<form>
			<label>[[admin/settings/general:theme-color]]</label>
			<input type="text" class="form-control" placeholder="#ffffff" data-field="themeColor" />

			<label>[[admin/settings/general:background-color]]</label>
			<input type="text" class="form-control" placeholder="#ffffff" data-field="backgroundColor" />
			<p class="help-block">
				[[admin/settings/general:background-color-help]]
			</p>
		</form>
	</div>
</div>

<!-- IMPORT admin/partials/settings/footer.tpl --><|MERGE_RESOLUTION|>--- conflicted
+++ resolved
@@ -1,16 +1,5 @@
 <!-- IMPORT admin/partials/settings/header.tpl -->
 
-<<<<<<< HEAD
-<form role="form" data-settings="core.settings.general">
-	<div class="row mb-4">
-		<div class="col-12 col-sm-2 settings-header">
-			[[admin/settings/general:site-settings]]
-		</div>
-		<div class="col-12 col-sm-10">
-			<div class="form-group">
-				<label for="title">[[admin/settings/general:title]]</label>
-				<input id="title" data-field="title" class="form-control" type="text" placeholder="[[admin/settings/general:title.name]]" />
-=======
 <div class="row">
 	<div class="col-sm-2 col-xs-12 settings-header">
 		[[admin/settings/general:site-settings]]
@@ -32,7 +21,6 @@
 					<input type="checkbox" class="mdl-switch__input" id="showSiteTitle" data-field="showSiteTitle" name="showSiteTitle" />
 					<span class="mdl-switch__label">[[admin/settings/general:title.show-in-header]]</span>
 				</label>
->>>>>>> c1429fbb
 			</div>
 
 			<div class="form-group">
