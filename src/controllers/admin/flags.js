"use strict";

var async = require('async');
var validator = require('validator');

var posts = require('../../posts');
var user = require('../../user');
var categories = require('../../categories');
var analytics = require('../../analytics');
var pagination = require('../../pagination');

var flagsController = {};

var itemsPerPage = 20;

flagsController.get = function (req, res, next) {
	var byUsername = req.query.byUsername || '';
	var cid = req.query.cid || 0;
	var sortBy = req.query.sortBy || 'count';
	var page = parseInt(req.query.page, 10) || 1;

	async.parallel({
		categories: function (next) {
			categories.buildForSelect(req.uid, next);
		},
<<<<<<< HEAD
		flagData: function(next) {
			getFlagData(req, res, next);
=======
		flagData: function (next) {
			getFlagData(req, next);
>>>>>>> 4a3c31b2
		},
		analytics: function (next) {
			analytics.getDailyStatsForSet('analytics:flags', Date.now(), 30, next);
		},
<<<<<<< HEAD
		assignees: async.apply(user.getAdminsandGlobalModsandModerators)
=======
		assignees: function (next) {
			user.getAdminsandGlobalMods(next);
		}
>>>>>>> 4a3c31b2
	}, function (err, results) {
		if (err) {
			return next(err);
		}

		// Minimise data set for assignees so tjs does less work
		results.assignees = results.assignees.map(function (userObj) {
			return {
				uid: userObj.uid,
				username: userObj.username
			};
		});

		// If res.locals.cids is populated, then slim down the categories list
		if (res.locals.cids) {
			results.categories = results.categories.filter(function(category) {
				return res.locals.cids.indexOf(String(category.cid)) !== -1;
			});
		}

		var pageCount = Math.max(1, Math.ceil(results.flagData.count / itemsPerPage));

		results.categories.forEach(function (category) {
			category.selected = parseInt(category.cid, 10) === parseInt(cid, 10);
		});

		var data = {
			posts: results.flagData.posts,
			assignees: results.assignees,
			analytics: results.analytics,
			categories: results.categories,
			byUsername: validator.escape(String(byUsername)),
			sortByCount: sortBy === 'count',
			sortByTime: sortBy === 'time',
			pagination: pagination.create(page, pageCount, req.query),
			title: '[[pages:flagged-posts]]'
		};
		res.render('admin/manage/flags', data);
	});
};

function getFlagData(req, res, callback) {
	var sortBy = req.query.sortBy || 'count';
	var byUsername = req.query.byUsername || '';
	var cid = req.query.cid || res.locals.cids || 0;
	var page = parseInt(req.query.page, 10) || 1;
	var start = (page - 1) * itemsPerPage;
	var stop = start + itemsPerPage - 1;

	var sets = [sortBy === 'count' ? 'posts:flags:count' : 'posts:flagged'];

	async.waterfall([
		function (next) {
			if (byUsername) {
				user.getUidByUsername(byUsername, next);
			} else {
				process.nextTick(next, null, 0);
			}
		},
		function (uid, next) {
			if (uid) {
				sets.push('uid:' + uid + ':flag:pids');
			}

			posts.getFlags(sets, cid, req.uid, start, stop, next);
		}
	], callback);
}


module.exports = flagsController;<|MERGE_RESOLUTION|>--- conflicted
+++ resolved
@@ -23,24 +23,13 @@
 		categories: function (next) {
 			categories.buildForSelect(req.uid, next);
 		},
-<<<<<<< HEAD
-		flagData: function(next) {
+		flagData: function (next) {
 			getFlagData(req, res, next);
-=======
-		flagData: function (next) {
-			getFlagData(req, next);
->>>>>>> 4a3c31b2
 		},
 		analytics: function (next) {
 			analytics.getDailyStatsForSet('analytics:flags', Date.now(), 30, next);
 		},
-<<<<<<< HEAD
 		assignees: async.apply(user.getAdminsandGlobalModsandModerators)
-=======
-		assignees: function (next) {
-			user.getAdminsandGlobalMods(next);
-		}
->>>>>>> 4a3c31b2
 	}, function (err, results) {
 		if (err) {
 			return next(err);
