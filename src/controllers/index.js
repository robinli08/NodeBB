"use strict";

var async = require('async'),
	nconf = require('nconf'),
	validator = require('validator'),
	winston = require('winston'),

	meta = require('../meta'),
	user = require('../user'),
	posts = require('../posts'),
	topics = require('../topics'),
	plugins = require('../plugins'),
	categories = require('../categories'),
	privileges = require('../privileges'),
	helpers = require('./helpers');

var Controllers = {
	posts: require('./posts'),
	topics: require('./topics'),
	categories: require('./categories'),
	unread: require('./unread'),
	tags: require('./tags'),
	search: require('./search'),
	users: require('./users'),
	groups: require('./groups'),
	accounts: require('./accounts'),
	authentication: require('./authentication'),
	api: require('./api'),
	admin: require('./admin')
};


Controllers.home = function(req, res, next) {
	var route = meta.config.homePageRoute || 'categories',
		hook = 'action:homepage.get:' + route;

	if (plugins.hasListeners(hook)) {
		plugins.fireHook(hook, {req: req, res: res, next: next});
	} else {
		if (route === 'categories') {
			Controllers.categories.list(req, res, next);
		} else if (route === 'recent') {
			Controllers.categories.recent(req, res, next);
		} else if (route === 'popular') {
			Controllers.categories.popular(req, res, next);
		} else {
			next();
		}
	}
};

Controllers.reset = function(req, res, next) {
	if (req.params.code) {
		user.reset.validate(req.params.code, function(err, valid) {
			if (err) {
				return next(err);
			}
			res.render('reset_code', {
				valid: valid,
				displayExpiryNotice: req.session.passwordExpired,
				code: req.params.code ? req.params.code : null,
				breadcrumbs: helpers.buildBreadcrumbs([{text: '[[reset_password:reset_password]]', url: '/reset'}, {text: '[[reset_password:update_password]]'}])
			});

			delete req.session.passwordExpired;
		});
	} else {
		res.render('reset', {
			code: req.params.code ? req.params.code : null,
			breadcrumbs: helpers.buildBreadcrumbs([{text: '[[reset_password:reset_password]]'}])
		});
	}

};

Controllers.login = function(req, res, next) {
	var data = {},
		loginStrategies = require('../routes/authentication').getLoginStrategies(),
		emailersPresent = plugins.hasListeners('action:email.send');

	var registrationType = meta.config.registrationType || 'normal';

	data.alternate_logins = loginStrategies.length > 0;
	data.authentication = loginStrategies;
	data.showResetLink = emailersPresent;
	data.allowLocalLogin = parseInt(meta.config.allowLocalLogin, 10) === 1 || parseInt(req.query.local, 10) === 1;
	data.allowRegistration = registrationType === 'normal' || registrationType === 'admin-approval';
	data.allowLoginWith = '[[login:' + (meta.config.allowLoginWith || 'username-email') + ']]';
	data.breadcrumbs = helpers.buildBreadcrumbs([{text: '[[global:login]]'}]);
	data.error = req.flash('error')[0];

	res.render('login', data);
};

Controllers.register = function(req, res, next) {
	var registrationType = meta.config.registrationType || 'normal';

	if (registrationType === 'disabled') {
		return helpers.notFound(req, res);
	}

	async.waterfall([
		function(next) {
			if (registrationType === 'invite-only') {
				user.verifyInvitation(req.query, next);
			} else {
				next();
			}
		},
		function(next) {
			var loginStrategies = require('../routes/authentication').getLoginStrategies();
			var data = {
				'register_window:spansize': loginStrategies.length ? 'col-md-6' : 'col-md-12',
				'alternate_logins': !!loginStrategies.length
			};

			data.authentication = loginStrategies;

			data.minimumUsernameLength = meta.config.minimumUsernameLength;
			data.maximumUsernameLength = meta.config.maximumUsernameLength;
			data.minimumPasswordLength = meta.config.minimumPasswordLength;
			data.termsOfUse = meta.config.termsOfUse;
			data.breadcrumbs = helpers.buildBreadcrumbs([{text: '[[register:register]]'}]);
			data.regFormEntry = [];
			data.error = req.flash('error')[0];

			plugins.fireHook('filter:register.build', {req: req, res: res, templateData: data}, next);
		}
	], function(err, data) {
		if (err) {
			return next(err);
		}
		res.render('register', data.templateData);
	});
};

Controllers.compose = function(req, res, next) {
<<<<<<< HEAD
=======
	if (req.query.p && !res.locals.isAPI) {
		if (req.query.p.startsWith(nconf.get('relative_path'))) {
			req.query.p = req.query.p.replace(nconf.get('relative_path'), '');
		}
		return helpers.redirect(res, req.query.p);
	}

>>>>>>> 05cac46c
	res.render('', {});
};

Controllers.confirmEmail = function(req, res, next) {
	user.email.confirm(req.params.code, function (err) {
		res.render('confirm', {
			error: err ? err.message : ''
		});
	});
};

Controllers.sitemap = function(req, res, next) {
	if (parseInt(meta.config['feeds:disableSitemap'], 10) === 1) {
		return helpers.notFound(req, res);
	}

	var sitemap = require('../sitemap.js');

	sitemap.render(function(xml) {
		res.header('Content-Type', 'application/xml');
		res.send(xml);
	});
};

Controllers.robots = function (req, res) {
	res.set('Content-Type', 'text/plain');

	if (meta.config["robots.txt"]) {
		res.send(meta.config["robots.txt"]);
	} else {
		res.send("User-agent: *\n" +
			"Disallow: " + nconf.get('relative_path') + "/admin/\n" +
			"Sitemap: " + nconf.get('url') + "/sitemap.xml");
	}
};

Controllers.outgoing = function(req, res, next) {
	var url = req.query.url,
		data = {
			url: url,
			title: meta.config.title,
			breadcrumbs: helpers.buildBreadcrumbs([{text: '[[notifications:outgoing_link]]'}])
		};

	if (url) {
		res.render('outgoing', data);
	} else {
		res.status(404).redirect(nconf.get('relative_path') + '/404');
	}
};

Controllers.termsOfUse = function(req, res, next) {
	if (!meta.config.termsOfUse) {
		return helpers.notFound(req, res);
	}
	res.render('tos', {termsOfUse: meta.config.termsOfUse});
};

module.exports = Controllers;<|MERGE_RESOLUTION|>--- conflicted
+++ resolved
@@ -135,8 +135,6 @@
 };
 
 Controllers.compose = function(req, res, next) {
-<<<<<<< HEAD
-=======
 	if (req.query.p && !res.locals.isAPI) {
 		if (req.query.p.startsWith(nconf.get('relative_path'))) {
 			req.query.p = req.query.p.replace(nconf.get('relative_path'), '');
@@ -144,7 +142,6 @@
 		return helpers.redirect(res, req.query.p);
 	}
 
->>>>>>> 05cac46c
 	res.render('', {});
 };
 
