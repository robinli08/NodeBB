--- conflicted
+++ resolved
@@ -40,7 +40,6 @@
 			settings = results.settings;
 			var start = Math.max(0, (page - 1) * settings.topicsPerPage);
 			var stop = start + settings.topicsPerPage - 1;
-<<<<<<< HEAD
 			var cutoff = req.session.unreadCutoff ? req.session.unreadCutoff : topics.unreadCutoff();
 			topics.getUnreadTopics({
 				cid: cid,
@@ -48,13 +47,9 @@
 				start: start,
 				stop: stop,
 				filter: filter,
-				cutoff: cutoff
+				cutoff: cutoff,
 			}, next);
-		}
-=======
-			topics.getUnreadTopics(cid, req.uid, start, stop, filter, next);
 		},
->>>>>>> 995f8296
 	], function (err, data) {
 		if (err) {
 			return next(err);
