--- conflicted
+++ resolved
@@ -20,11 +20,7 @@
 	Analytics.writeData();
 }, null, true);
 
-<<<<<<< HEAD
-Analytics.increment = function (keys) { 
-=======
 Analytics.increment = function (keys, callback) {
->>>>>>> bef3da5b
 	keys = Array.isArray(keys) ? keys : [keys];
 
 	keys.forEach(function (key) {
