{
    "name": "nodebb",
    "license": "GPL-3.0",
    "description": "NodeBB Forum",
    "version": "1.11.0",
    "homepage": "http://www.nodebb.org",
    "repository": {
        "type": "git",
        "url": "https://github.com/NodeBB/NodeBB/"
    },
    "main": "app.js",
    "scripts": {
        "start": "node loader.js",
        "lint": "eslint --cache ./nodebb .",
        "pretest": "npm run lint",
        "test": "nyc --reporter=html --reporter=text-summary mocha",
        "coveralls": "nyc report --reporter=text-lcov | coveralls && rm -r coverage"
    },
    "husky": {
        "hooks": {
            "pre-commit": "lint-staged",
            "commit-msg": "commitlint -E HUSKY_GIT_PARAMS"
        }
    },
    "lint-staged": {
        "*.js": [
            "eslint --fix",
            "git add"
        ]
    },
    "dependencies": {
        "ace-builds": "^1.2.9",
        "archiver": "^3.0.0",
        "async": "2.6.1",
        "autoprefixer": "^9.0.0",
        "bcryptjs": "2.4.3",
        "benchpressjs": "^1.2.5",
        "body-parser": "^1.18.2",
        "bootstrap": "^3.3.7",
        "bootswatch": "^3",
        "chart.js": "^2.7.1",
        "cli-graph": "^3.2.2",
        "clipboard": "^2.0.1",
        "colors": "^1.1.2",
        "commander": "^2.12.2",
        "compression": "^1.7.1",
        "connect-ensure-login": "^0.1.1",
        "connect-flash": "^0.1.1",
        "connect-mongo": "2.0.3",
        "connect-multiparty": "^2.1.0",
        "connect-pg-simple": "^5.0.0",
        "connect-redis": "3.4.0",
        "continuation-local-storage": "^3.2.1",
        "cookie-parser": "^1.4.3",
        "cron": "^1.3.0",
        "cropperjs": "^1.2.2",
        "csurf": "^1.9.0",
        "daemon": "^1.1.0",
        "diff": "^3.4.0",
        "express": "^4.16.2",
        "express-session": "^1.15.6",
        "express-useragent": "^1.0.12",
        "graceful-fs": "^4.1.11",
        "helmet": "^3.11.0",
        "html-to-text": "^4.0.0",
        "ipaddr.js": "^1.5.4",
        "jquery": "^3.2.1",
        "jsesc": "2.5.2",
        "json-2-csv": "^2.1.2",
        "less": "^2.7.3",
        "lodash": "^4.17.10",
        "logrotate-stream": "^0.2.5",
        "lru-cache": "4.1.5",
        "material-design-lite": "^1.3.0",
        "mime": "^2.2.0",
        "mkdirp": "^0.5.1",
        "mongodb": "3.1.10",
        "morgan": "^1.9.0",
        "mousetrap": "^1.6.1",
        "mubsub-nbb": "^1.5.0",
        "nconf": "^0.10.0",
<<<<<<< HEAD
        "nodebb-plugin-composer-default": "6.1.10",
=======
        "nodebb-plugin-composer-default": "6.1.17",
>>>>>>> f3e8e065
        "nodebb-plugin-dbsearch": "3.0.3",
        "nodebb-plugin-emoji": "^2.2.5",
        "nodebb-plugin-emoji-android": "2.0.0",
        "nodebb-plugin-markdown": "8.8.6",
        "nodebb-plugin-mentions": "2.3.0",
        "nodebb-plugin-soundpack-default": "1.0.0",
        "nodebb-plugin-spam-be-gone": "0.5.5",
        "nodebb-rewards-essentials": "0.0.13",
        "nodebb-theme-lavender": "5.0.8",
        "nodebb-theme-persona": "9.1.4",
        "nodebb-theme-slick": "1.2.18",
        "nodebb-theme-vanilla": "10.1.12",
        "nodebb-widget-essentials": "4.0.11",
        "nodemailer": "^4.6.5",
        "passport": "^0.4.0",
        "passport-local": "1.0.0",
        "pg": "^7.4.0",
        "pg-cursor": "^1.3.0",
        "postcss": "7.0.6",
        "postcss-clean": "1.1.0",
        "promise-polyfill": "^8.0.0",
        "prompt": "^1.0.0",
        "redis": "2.8.0",
        "request": "2.88.0",
        "rimraf": "2.6.2",
        "rss": "^1.2.2",
        "sanitize-html": "^1.16.3",
        "semver": "^5.4.1",
        "serve-favicon": "^2.4.5",
        "sharp": "0.21.0",
        "sitemap": "^2.0.0",
        "socket.io": "2.2.0",
        "socket.io-adapter-cluster": "^1.0.1",
        "socket.io-adapter-mongo": "^2.0.1",
        "socket.io-adapter-postgres": "^1.0.1",
        "socket.io-client": "2.2.0",
        "socket.io-redis": "5.2.0",
        "socketio-wildcard": "2.0.0",
        "spdx-license-list": "^5.0.0",
        "spider-detector": "1.0.18",
        "toobusy-js": "^0.5.1",
        "uglify-es": "^3.3.9",
        "validator": "10.9.0",
        "winston": "3.1.0",
        "xml": "^1.0.1",
        "xregexp": "^4.1.1",
        "zxcvbn": "^4.4.2"
    },
    "devDependencies": {
        "@commitlint/cli": "7.2.1",
        "@commitlint/config-angular": "7.1.2",
        "coveralls": "3.0.2",
        "eslint": "5.9.0",
        "eslint-config-airbnb-base": "13.1.0",
        "eslint-plugin-import": "2.14.0",
        "grunt": "1.0.3",
        "grunt-contrib-watch": "1.1.0",
        "husky": "1.2.1",
        "jsdom": "13.0.0",
        "lint-staged": "8.1.0",
        "mocha": "5.2.0",
        "mocha-lcov-reporter": "1.3.0",
        "nyc": "13.1.0",
        "smtp-server": "3.4.7"
    },
    "bugs": {
        "url": "https://github.com/NodeBB/NodeBB/issues"
    },
    "engines": {
        "node": ">=8"
    },
    "maintainers": [
        {
            "name": "Andrew Rodrigues",
            "email": "andrew@nodebb.org",
            "url": "https://github.com/psychobunny"
        },
        {
            "name": "Julian Lam",
            "email": "julian@nodebb.org",
            "url": "https://github.com/julianlam"
        },
        {
            "name": "Barış Soner Uşaklı",
            "email": "baris@nodebb.org",
            "url": "https://github.com/barisusakli"
        }
    ]
}<|MERGE_RESOLUTION|>--- conflicted
+++ resolved
@@ -79,11 +79,7 @@
         "mousetrap": "^1.6.1",
         "mubsub-nbb": "^1.5.0",
         "nconf": "^0.10.0",
-<<<<<<< HEAD
-        "nodebb-plugin-composer-default": "6.1.10",
-=======
         "nodebb-plugin-composer-default": "6.1.17",
->>>>>>> f3e8e065
         "nodebb-plugin-dbsearch": "3.0.3",
         "nodebb-plugin-emoji": "^2.2.5",
         "nodebb-plugin-emoji-android": "2.0.0",
