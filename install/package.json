--- conflicted
+++ resolved
@@ -154,12 +154,8 @@
         "eslint": "6.8.0",
         "eslint-config-airbnb-base": "14.0.0",
         "eslint-plugin-import": "2.20.1",
-<<<<<<< HEAD
         "file-loader": "^5.1.0",
-        "grunt": "1.0.4",
-=======
         "grunt": "1.1.0",
->>>>>>> c5356541
         "grunt-contrib-watch": "1.1.0",
         "husky": "4.2.3",
         "jsdom": "16.2.1",
