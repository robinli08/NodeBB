{
    "name": "nodebb",
    "license": "GPL-3.0",
    "description": "NodeBB Forum",
    "version": "1.13.2",
    "homepage": "http://www.nodebb.org",
    "repository": {
        "type": "git",
        "url": "https://github.com/NodeBB/NodeBB/"
    },
    "main": "app.js",
    "scripts": {
        "start": "node loader.js",
        "lint": "eslint --cache ./nodebb .",
        "pretest": "npm run lint",
        "test": "nyc --reporter=html --reporter=text-summary mocha",
        "coveralls": "nyc report --reporter=text-lcov | coveralls && rm -r coverage",
        "dev": "webpack --config webpack.dev.js",
        "build": "webpack --config webpack.prod.js",
        "watch": "webpack --watch --config webpack.dev.js",
        "analyze": "webpack --config webpack.dev.js --json > analysis.json"
    },
    "husky": {
        "hooks": {
            "pre-commit": "lint-staged",
            "commit-msg": "commitlint -E HUSKY_GIT_PARAMS"
        }
    },
    "lint-staged": {
        "*.js": [
            "eslint --fix",
            "git add"
        ]
    },
    "dependencies": {
        "ace-builds": "^1.4.8",
        "archiver": "^3.0.0",
        "async": "^3.0.1",
        "autoprefixer": "^9.7.5",
        "bcryptjs": "2.4.3",
        "benchpressjs": "^2.0.0",
        "body-parser": "^1.18.2",
        "bootbox": "5.4.0",
        "bootstrap": "4.4.1",
        "bootstrap-colorpicker": "^3.2.0",
        "bootswatch": "4.4.1",
        "chart.js": "^2.7.1",
        "cli-graph": "^3.2.2",
        "clipboard": "^2.0.1",
        "colors": "^1.1.2",
        "commander": "^3.0.0",
        "compression": "^1.7.1",
        "connect-ensure-login": "^0.1.1",
        "connect-flash": "^0.1.1",
        "connect-mongo": "3.2.0",
        "connect-multiparty": "^2.1.0",
        "connect-pg-simple": "^6.0.0",
        "connect-redis": "4.0.4",
        "cookie-parser": "^1.4.3",
        "cron": "^1.3.0",
        "cropperjs": "^1.2.2",
        "csurf": "^1.9.0",
        "daemon": "^1.1.0",
        "diff": "^4.0.1",
        "express": "^4.16.2",
        "express-session": "^1.15.6",
        "express-useragent": "^1.0.12",
        "graceful-fs": "^4.1.11",
        "helmet": "^3.11.0",
        "html-to-text": "^5.0.0",
        "ipaddr.js": "^1.5.4",
        "jquery": "^3.4.1",
        "jquery-deserialize": "^2.0.0-rc1",
        "jquery-form": "4.2.2",
        "jquery-ui": "1.12.1",
        "jsesc": "2.5.2",
        "json-2-csv": "^3.0.0",
        "jsonwebtoken": "^8.4.0",
        "less": "^3.10.3",
        "lodash": "^4.17.15",
        "logrotate-stream": "^0.2.5",
        "lru-cache": "5.1.1",
        "material-design-lite": "^1.3.0",
        "mime": "^2.2.0",
        "mkdirp": "^1.0.3",
        "mongodb": "3.5.5",
        "morgan": "^1.9.1",
        "mousetrap": "^1.6.1",
        "mubsub-nbb": "^1.5.1",
        "nconf": "^0.10.0",
        "nodebb-plugin-composer-default": "6.3.23",
        "nodebb-plugin-dbsearch": "4.0.7",
        "nodebb-plugin-emoji": "^3.0.0",
        "nodebb-plugin-emoji-android": "2.0.0",
        "nodebb-plugin-markdown": "8.11.2",
        "nodebb-plugin-mentions": "2.7.4",
        "nodebb-plugin-spam-be-gone": "0.6.7",
        "nodebb-rewards-essentials": "0.1.2",
        "nodebb-theme-lavender": "5.0.11",
        "nodebb-theme-persona": "10.1.36",
        "nodebb-theme-slick": "1.2.29",
        "nodebb-theme-vanilla": "11.1.16",
        "nodebb-widget-essentials": "4.1.0",
        "nodemailer": "^6.0.0",
        "nprogress": "^0.2.0",
        "passport": "^0.4.0",
        "passport-http-bearer": "1.0.1",
        "passport-local": "1.0.0",
        "pg": "^8.0.0",
        "pg-cursor": "^2.0.0",
        "popper.js": "^1.16.1",
        "postcss": "7.0.27",
        "postcss-clean": "1.1.0",
        "promise-polyfill": "^8.0.0",
        "prompt": "^1.0.0",
        "redis": "3.0.2",
        "request": "2.88.2",
        "rimraf": "3.0.2",
        "rss": "^1.2.2",
        "sanitize-html": "^1.16.3",
        "semver": "^7.0.0",
        "serve-favicon": "^2.4.5",
        "sharp": "0.25.2",
        "sitemap": "^6.0.0",
        "slideout": "^1.0.1",
        "socket.io": "2.3.0",
        "socket.io-adapter-cluster": "^1.0.1",
        "socket.io-adapter-mongo": "^2.0.4",
        "socket.io-adapter-postgres": "^1.2.1",
        "socket.io-client": "2.3.0",
        "socket.io-redis": "5.2.0",
        "socketio-wildcard": "2.0.0",
        "sortablejs": "^1.10.2",
        "spdx-license-list": "^6.0.0",
        "spider-detector": "2.0.0",
        "textcomplete": "^0.17.1",
        "textcomplete.contenteditable": "^0.1.1",
        "timeago": "^1.6.7",
        "tinycon": "0.6.8",
        "toobusy-js": "^0.5.1",
        "uglify-es": "^3.3.9",
        "validator": "13.0.0",
        "visibilityjs": "^2.0.2",
        "webpack": "^4.42.1",
        "winston": "3.2.1",
        "xml": "^1.0.1",
        "xregexp": "^4.1.1",
        "zxcvbn": "^4.4.2"
    },
    "devDependencies": {
        "@commitlint/cli": "8.3.5",
        "@commitlint/config-angular": "8.3.4",
        "babel-eslint": "^10.1.0",
        "coveralls": "3.0.11",
        "eslint": "6.8.0",
        "eslint-config-airbnb-base": "14.1.0",
        "eslint-plugin-import": "2.20.2",
        "grunt": "1.1.0",
        "grunt-contrib-watch": "1.1.0",
        "husky": "4.2.3",
        "jsdom": "16.2.2",
        "lint-staged": "10.1.2",
        "mocha": "7.1.1",
        "mocha-lcov-reporter": "1.3.0",
<<<<<<< HEAD
        "nyc": "15.0.0",
        "smtp-server": "3.6.0",
        "webpack-merge": "^4.2.2",
        "clean-webpack-plugin": "^3.0.0",
        "node-sass": "^4.13.1",
        "webpack-cli": "^3.3.11"
=======
        "nyc": "15.0.1",
        "smtp-server": "3.6.0"
>>>>>>> ac98775f
    },
    "bugs": {
        "url": "https://github.com/NodeBB/NodeBB/issues"
    },
    "engines": {
        "node": ">=8"
    },
    "maintainers": [
        {
            "name": "Andrew Rodrigues",
            "email": "andrew@nodebb.org",
            "url": "https://github.com/psychobunny"
        },
        {
            "name": "Julian Lam",
            "email": "julian@nodebb.org",
            "url": "https://github.com/julianlam"
        },
        {
            "name": "Barış Soner Uşaklı",
            "email": "baris@nodebb.org",
            "url": "https://github.com/barisusakli"
        }
    ]
}<|MERGE_RESOLUTION|>--- conflicted
+++ resolved
@@ -162,17 +162,12 @@
         "lint-staged": "10.1.2",
         "mocha": "7.1.1",
         "mocha-lcov-reporter": "1.3.0",
-<<<<<<< HEAD
-        "nyc": "15.0.0",
+        "nyc": "15.0.1",
         "smtp-server": "3.6.0",
         "webpack-merge": "^4.2.2",
         "clean-webpack-plugin": "^3.0.0",
         "node-sass": "^4.13.1",
         "webpack-cli": "^3.3.11"
-=======
-        "nyc": "15.0.1",
-        "smtp-server": "3.6.0"
->>>>>>> ac98775f
     },
     "bugs": {
         "url": "https://github.com/NodeBB/NodeBB/issues"
