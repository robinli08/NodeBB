--- conflicted
+++ resolved
@@ -68,9 +68,6 @@
 				files: ['public/**/*.less']
 			},
 			clientUpdated: {
-<<<<<<< HEAD
-				files: ['public/src/**/*.js', '!public/src/modules/*.js', 'node_modules/nodebb-*/*.js', 'node_modules/nodebb-*/*/*.js', 'node_modules/nodebb-*/*/*/*.js', 'node_modules/nodebb-*/*/*/*/*.js', 'node_modules/templates.js/lib/templates.js']
-=======
 				files: [
 					'public/src/**/*.js',
 					'node_modules/nodebb-*/*.js', 'node_modules/nodebb-*/**/*.js',
@@ -78,7 +75,6 @@
 					'node_modules/templates.js/lib/templates.js',
 					'!node_modules/nodebb-*/.git/**'
 				]
->>>>>>> 1aaf65e9
 			},
 			serverUpdated: {
 				files: ['*.js', 'install/*.js', 'src/**/*.js']
