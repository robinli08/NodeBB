--- conflicted
+++ resolved
@@ -79,11 +79,7 @@
 					return app.alertError(err.message);
 				}
 				if (roomId) {
-<<<<<<< HEAD
-					require(['forum/chats'], function(chats) {
-=======
 					require(['forum/chats'], function (chats) {
->>>>>>> ee75c698
 						chats.switchChat(roomId);
 					});
 				} else {
