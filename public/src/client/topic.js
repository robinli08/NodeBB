'use strict';


/* globals define, app, templates, translator, socket, bootbox, config, ajaxify, RELATIVE_PATH, utils */

define('forum/topic', [
	'forum/pagination',
	'forum/infinitescroll',
	'forum/topic/threadTools',
	'forum/topic/postTools',
	'forum/topic/events',
	'forum/topic/browsing',
	'forum/topic/posts',
<<<<<<< HEAD
	'paginator'
], function(pagination, infinitescroll, threadTools, postTools, events, browsing, posts, paginator) {
=======
	'navigator',
	'sort'
], function(pagination, infinitescroll, threadTools, postTools, events, browsing, posts, navigator, sort) {
>>>>>>> f7f048f0
	var	Topic = {},
		currentUrl = '';

	$(window).on('action:ajaxify.start', function(ev, data) {
<<<<<<< HEAD
		if(data.url.indexOf('topic') !== 0) {
=======
		if (ajaxify.currentPage !== data.url) {
			navigator.hide();
>>>>>>> f7f048f0
			$('.header-topic-title').find('span').text('').hide();
			app.removeAlert('bookmark');

			events.removeListeners();
		}
	});

	Topic.init = function() {
		var tid = ajaxify.variables.get('topic_id'),
			thread_state = {
				locked: ajaxify.variables.get('locked'),
				deleted: ajaxify.variables.get('deleted'),
				pinned: ajaxify.variables.get('pinned')
			};

		$(window).trigger('action:topic.loading');

		app.enterRoom('topic_' + tid);

		posts.processPage($('.topic'));

		postTools.init(tid, thread_state);
		threadTools.init(tid, thread_state);
		events.init();

		sort.handleSort('topicPostSort', 'user.setTopicSort', 'topic/' + ajaxify.variables.get('topic_slug'));

		enableInfiniteLoadingOrPagination();

		addBlockQuoteHandler();

		handleBookmark(tid);
		paginator.setup('.posts > .post-row', ajaxify.variables.get('postcount'), Topic.toTop, Topic.toBottom, Topic.navigatorCallback, Topic.calculateIndex);
		handleBookmark(tid);

		setupSocketListeners();

		$(window).on('scroll', updateTopicTitle);

		if (utils.isMobile()) {
			$(window).on('action:paginator.hide', replaceState);
		}

<<<<<<< HEAD
		$(window).trigger('action:topic.loaded');
		socket.emit('topics.enter', tid);
=======
		if (app.user.uid) {
			socket.emit('topics.enter', tid, function(err, data) {
				if (err) {
					return app.alertError(err.message);
				}
				browsing.onUpdateUsersInRoom(data);
			});
		}
>>>>>>> f7f048f0
	};

	Topic.toTop = function() {
		paginator.scrollTop(0);
	};

	Topic.toBottom = function() {
		socket.emit('topics.postcount', ajaxify.variables.get('topic_id'), function(err, postCount) {
			if (config.topicPostSort !== 'oldest_to_newest') {
				postCount = 2;
			}
			paginator.scrollBottom(postCount - 1);
		});
	};

	function handleBookmark(tid) {
		var bookmark = localStorage.getItem('topic:' + tid + ':bookmark');
		var postIndex = getPostIndex();
		if (postIndex) {
			paginator.scrollToPost(postIndex - 1, true);
		} else if (bookmark && (!config.usePagination || (config.usePagination && pagination.currentPage === 1)) && ajaxify.variables.get('postcount') > 1) {
			app.alert({
				alert_id: 'bookmark',
				message: '[[topic:bookmark_instructions]]',
				timeout: 0,
				type: 'info',
				clickfn : function() {
					paginator.scrollToPost(parseInt(bookmark, 10), true);
				},
				closefn : function() {
					localStorage.removeItem('topic:' + tid + ':bookmark');
				}
			});
		}
	}

	function getPostIndex() {
		var parts = window.location.pathname.split('/');
		if (parts[parts.length - 1] && utils.isNumber(parts[parts.length - 1])) {
			return parseInt(parts[parts.length - 1], 10);
		}
		return 0;
	}

	function addBlockQuoteHandler() {
		$('#post-container').on('click', 'blockquote .toggle', function() {
			var blockQuote = $(this).parent('blockquote');
			var toggle = $(this);
			blockQuote.toggleClass('uncollapsed');
			var collapsed = !blockQuote.hasClass('uncollapsed');
			toggle.toggleClass('fa-angle-down', collapsed).toggleClass('fa-angle-up', !collapsed);
		});
	}


	function enableInfiniteLoadingOrPagination() {
		if(!config.usePagination) {
			paginator.onScroll(posts.loadMorePosts);
		} else {
			pagination.init(parseInt(ajaxify.variables.get('currentPage'), 10), parseInt(ajaxify.variables.get('pageCount'), 10));
		}
	}


	function updateTopicTitle() {
		if($(window).scrollTop() > 50) {
			$('.header-topic-title').find('span').text(ajaxify.variables.get('topic_name')).show();
		} else {
			$('.header-topic-title').find('span').text('').hide();
		}
	}

	Topic.calculateIndex = function(index, elementCount) {
		if (index !== 1 && config.topicPostSort !== 'oldest_to_newest') {
			return elementCount - index + 2;
		}
		return index;
	};

	var previousIndex;

	Topic.navigatorCallback = function(index, count) {
		if (previousIndex === index) {
			return;
		}

		previousIndex = index;

		var path = ajaxify.removeRelativePath(window.location.pathname.slice(1));
		if (!path.startsWith('topic')) {
			return 1;
		}
		
		if (config.topicPostSort !== 'oldest_to_newest') {
			index = Math.max(count - index, 1) || 1;
		}

		var currentBookmark = localStorage.getItem('topic:' + ajaxify.variables.get('topic_id') + ':bookmark');

		if (!currentBookmark || parseInt(index, 10) > parseInt(currentBookmark, 10)) {
			localStorage.setItem('topic:' + ajaxify.variables.get('topic_id') + ':bookmark', index - 1);
			app.removeAlert('bookmark');
		}

		if (!utils.isMobile()) {
			replaceState();	
		}
	};

	function replaceState() {
		if (!paginator.scrollActive && history.replaceState) {
			var parts = ajaxify.removeRelativePath(window.location.pathname.slice(1)).split('/'),
				topicId = parts[1],
				slug = parts[2],
				newUrl = 'topic/' + topicId + '/' + (slug ? slug : '');

			if (previousIndex > 0) {
				newUrl += '/' + previousIndex;
			}

			if (newUrl !== currentUrl) {
				var search = (window.location.search ? window.location.search : '');
				history.replaceState({
					url: newUrl + search
				}, null, window.location.protocol + '//' + window.location.host + RELATIVE_PATH + '/' + newUrl + search);

				currentUrl = newUrl;
			}
		}
	}

	return Topic;
});<|MERGE_RESOLUTION|>--- conflicted
+++ resolved
@@ -11,24 +11,14 @@
 	'forum/topic/events',
 	'forum/topic/browsing',
 	'forum/topic/posts',
-<<<<<<< HEAD
-	'paginator'
-], function(pagination, infinitescroll, threadTools, postTools, events, browsing, posts, paginator) {
-=======
-	'navigator',
+	'paginator',
 	'sort'
-], function(pagination, infinitescroll, threadTools, postTools, events, browsing, posts, navigator, sort) {
->>>>>>> f7f048f0
+], function(pagination, infinitescroll, threadTools, postTools, events, browsing, posts, paginator, sort) {
 	var	Topic = {},
 		currentUrl = '';
 
 	$(window).on('action:ajaxify.start', function(ev, data) {
-<<<<<<< HEAD
 		if(data.url.indexOf('topic') !== 0) {
-=======
-		if (ajaxify.currentPage !== data.url) {
-			navigator.hide();
->>>>>>> f7f048f0
 			$('.header-topic-title').find('span').text('').hide();
 			app.removeAlert('bookmark');
 
@@ -64,18 +54,13 @@
 		paginator.setup('.posts > .post-row', ajaxify.variables.get('postcount'), Topic.toTop, Topic.toBottom, Topic.navigatorCallback, Topic.calculateIndex);
 		handleBookmark(tid);
 
-		setupSocketListeners();
-
 		$(window).on('scroll', updateTopicTitle);
 
 		if (utils.isMobile()) {
 			$(window).on('action:paginator.hide', replaceState);
 		}
 
-<<<<<<< HEAD
 		$(window).trigger('action:topic.loaded');
-		socket.emit('topics.enter', tid);
-=======
 		if (app.user.uid) {
 			socket.emit('topics.enter', tid, function(err, data) {
 				if (err) {
@@ -84,7 +69,6 @@
 				browsing.onUpdateUsersInRoom(data);
 			});
 		}
->>>>>>> f7f048f0
 	};
 
 	Topic.toTop = function() {
