--- conflicted
+++ resolved
@@ -50,13 +50,7 @@
 
 	function onNewPostPagination(data) {
 		function scrollToPost() {
-<<<<<<< HEAD
-			if (ajaxify.data.scrollToMyPost) {
-				scrollToPostIfSelf(data.posts[0]);
-			}
-=======
 			scrollToPostIfSelf(data.posts[0]);
->>>>>>> f55b2628
 		}
 
 		var posts = data.posts;
