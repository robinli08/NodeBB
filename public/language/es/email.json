{
    "password-reset-requested": "Reinicio de contraseña solicitado - %1!",
    "welcome-to": "Bienvenido a %1",
    "greeting_no_name": "Hola",
    "greeting_with_name": "Hola %1",
    "welcome.text1": "Gracias por registrarte con %1!",
    "welcome.text2": "Para activar completamente tu cuenta, necesitamos verificar que la dirección email con la que te registraste te pertenece.",
    "welcome.cta": "Cliquea aquí para confirmar tu dirección email.",
    "reset.text1": "Recibimos una solicitud para reiniciar tu contraseña, posiblemente porque la olvidaste. Si no es así, por favor ignora este email.",
    "reset.text2": "Para continuar con el reinicio de contraseña, por favor cliquea en el siguiente vínculo:",
    "reset.cta": "Cliquea aquí para reiniciar tu contraseña",
    "digest.notifications": "Tienes algunas notificaciónes de %1 sin leer:",
    "digest.latest_topics": "Últimos temas de %1",
    "digest.cta": "Cliquea aquí para visitar %1",
    "digest.unsub.info": "Este compendio te fue enviado debido a tus ajustes de subscripción.",
    "digest.daily.no_topics": "No han habido temas activos en el día pasado",
<<<<<<< HEAD
    "notif.chat.subject": "New chat message received from %1",
    "notif.chat.cta": "Click here to continue the conversation",
    "notif.chat.unsub.info": "This chat notification was sent to you due to your subscription settings.",
    "test.text1": "Este es un email de prueba para verificar que el envío de email está ajustado correctamente para tu NodeBB",
    "unsub.cta": "Click here to alter those settings",
=======
    "notif.chat.subject": "Nuevo mensaje de chat recibido de %1",
    "notif.chat.cta": "Haz click aquí para continuar la conversación",
    "notif.chat.unsub.info": "Esta notificación de chat se te envió debido a tus ajustes de suscripción.",
    "test.text1": "Este es un email de prueba para verificar que el envío de email está ajustado correctamente para tu NodeBB",
    "unsub.cta": "Haz click aquí para modificar los ajustes.",
>>>>>>> ecea917d
    "closing": "¡Gracias!"
}<|MERGE_RESOLUTION|>--- conflicted
+++ resolved
@@ -14,18 +14,10 @@
     "digest.cta": "Cliquea aquí para visitar %1",
     "digest.unsub.info": "Este compendio te fue enviado debido a tus ajustes de subscripción.",
     "digest.daily.no_topics": "No han habido temas activos en el día pasado",
-<<<<<<< HEAD
-    "notif.chat.subject": "New chat message received from %1",
-    "notif.chat.cta": "Click here to continue the conversation",
-    "notif.chat.unsub.info": "This chat notification was sent to you due to your subscription settings.",
-    "test.text1": "Este es un email de prueba para verificar que el envío de email está ajustado correctamente para tu NodeBB",
-    "unsub.cta": "Click here to alter those settings",
-=======
     "notif.chat.subject": "Nuevo mensaje de chat recibido de %1",
     "notif.chat.cta": "Haz click aquí para continuar la conversación",
     "notif.chat.unsub.info": "Esta notificación de chat se te envió debido a tus ajustes de suscripción.",
     "test.text1": "Este es un email de prueba para verificar que el envío de email está ajustado correctamente para tu NodeBB",
     "unsub.cta": "Haz click aquí para modificar los ajustes.",
->>>>>>> ecea917d
     "closing": "¡Gracias!"
 }