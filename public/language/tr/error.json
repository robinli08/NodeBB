--- conflicted
+++ resolved
@@ -145,9 +145,5 @@
     "invalid-session": "Oturum Uyuşmazlığı",
     "invalid-session-text": "Senin giriş oturumun pek aktif gözükmüyor, ya da sunucu ile eşleşmiyor. Lütfen sayfayı yenileyiniz.",
     "no-topics-selected": "Hiçbir başlık seçilmedi!",
-<<<<<<< HEAD
-    "cant-move-to-same-topic": "Can't move post to same topic!"
-=======
     "cant-move-to-same-topic": "İletiyi aynı başlığa taşıyamazsın!"
->>>>>>> f4aae44c
 }